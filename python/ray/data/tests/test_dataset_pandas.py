import pytest
import pandas as pd
import pyarrow as pa
import numpy as np

import ray
<<<<<<< HEAD
=======

from ray.data.extensions import (
    TensorDtype,
    TensorArray,
    ArrowTensorType,
    ArrowTensorArray,
)
>>>>>>> 3830dbb6
from ray.data.tests.conftest import *  # noqa
from ray.data.tests.mock_http_server import *  # noqa
from ray.tests.conftest import *  # noqa


@pytest.mark.parametrize("enable_pandas_block", [False, True])
def test_from_pandas(ray_start_regular_shared, enable_pandas_block):
    ctx = ray.data.context.DatasetContext.get_current()
    old_enable_pandas_block = ctx.enable_pandas_block
    ctx.enable_pandas_block = enable_pandas_block
    try:
        df1 = pd.DataFrame({"one": [1, 2, 3], "two": ["a", "b", "c"]})
        df2 = pd.DataFrame({"one": [4, 5, 6], "two": ["e", "f", "g"]})
        ds = ray.data.from_pandas([df1, df2])
        assert ds._dataset_format() == "pandas" if enable_pandas_block else "arrow"
        values = [(r["one"], r["two"]) for r in ds.take(6)]
        rows = [(r.one, r.two) for _, r in pd.concat([df1, df2]).iterrows()]
        assert values == rows
        # Check that metadata fetch is included in stats.
        assert "from_pandas_refs" in ds.stats()

        # test from single pandas dataframe
        ds = ray.data.from_pandas(df1)
        assert ds._dataset_format() == "pandas" if enable_pandas_block else "arrow"
        values = [(r["one"], r["two"]) for r in ds.take(3)]
        rows = [(r.one, r.two) for _, r in df1.iterrows()]
        assert values == rows
        # Check that metadata fetch is included in stats.
        assert "from_pandas_refs" in ds.stats()
    finally:
        ctx.enable_pandas_block = old_enable_pandas_block


@pytest.mark.parametrize("enable_pandas_block", [False, True])
def test_from_pandas_refs(ray_start_regular_shared, enable_pandas_block):
    ctx = ray.data.context.DatasetContext.get_current()
    old_enable_pandas_block = ctx.enable_pandas_block
    ctx.enable_pandas_block = enable_pandas_block
    try:
        df1 = pd.DataFrame({"one": [1, 2, 3], "two": ["a", "b", "c"]})
        df2 = pd.DataFrame({"one": [4, 5, 6], "two": ["e", "f", "g"]})
        ds = ray.data.from_pandas_refs([ray.put(df1), ray.put(df2)])
        assert ds._dataset_format() == "pandas" if enable_pandas_block else "arrow"
        values = [(r["one"], r["two"]) for r in ds.take(6)]
        rows = [(r.one, r.two) for _, r in pd.concat([df1, df2]).iterrows()]
        assert values == rows
        # Check that metadata fetch is included in stats.
        assert "from_pandas_refs" in ds.stats()

        # test from single pandas dataframe ref
        ds = ray.data.from_pandas_refs(ray.put(df1))
        assert ds._dataset_format() == "pandas" if enable_pandas_block else "arrow"
        values = [(r["one"], r["two"]) for r in ds.take(3)]
        rows = [(r.one, r.two) for _, r in df1.iterrows()]
        assert values == rows
        # Check that metadata fetch is included in stats.
        assert "from_pandas_refs" in ds.stats()
    finally:
        ctx.enable_pandas_block = old_enable_pandas_block


def test_to_pandas(ray_start_regular_shared):
    n = 5
    df = pd.DataFrame({"value": list(range(n))})
    ds = ray.data.range_table(n)
    dfds = ds.to_pandas()
    assert df.equals(dfds)

    # Test limit.
    with pytest.raises(ValueError):
        dfds = ds.to_pandas(limit=3)

    # Test limit greater than number of rows.
    dfds = ds.to_pandas(limit=6)
    assert df.equals(dfds)


def test_to_pandas_refs(ray_start_regular_shared):
    n = 5
    df = pd.DataFrame({"value": list(range(n))})
    ds = ray.data.range_table(n)
    dfds = pd.concat(ray.get(ds.to_pandas_refs()), ignore_index=True)
    assert df.equals(dfds)


def test_pandas_roundtrip(ray_start_regular_shared, tmp_path):
    df1 = pd.DataFrame({"one": [1, 2, 3], "two": ["a", "b", "c"]})
    df2 = pd.DataFrame({"one": [4, 5, 6], "two": ["e", "f", "g"]})
    ds = ray.data.from_pandas([df1, df2])
    dfds = ds.to_pandas()
    assert pd.concat([df1, df2], ignore_index=True).equals(dfds)


def test_to_pandas_tensor_column_cast_pandas(ray_start_regular_shared):
    # Check that tensor column casting occurs when converting a Dataset to a Pandas
    # DataFrame.
    data = np.arange(12).reshape((3, 2, 2))
    ctx = ray.data.context.DatasetContext.get_current()
    original = ctx.enable_tensor_extension_casting
    try:
        ctx.enable_tensor_extension_casting = True
        in_df = pd.DataFrame({"a": TensorArray(data)})
        ds = ray.data.from_pandas(in_df)
        dtypes = ds.schema().types
        assert len(dtypes) == 1
        assert isinstance(dtypes[0], TensorDtype)
        out_df = ds.to_pandas()
        assert out_df["a"].dtype.type is np.object_
        expected_df = pd.DataFrame({"a": list(data)})
        pd.testing.assert_frame_equal(out_df, expected_df)
    finally:
        ctx.enable_tensor_extension_casting = original


def test_to_pandas_tensor_column_cast_arrow(ray_start_regular_shared):
    # Check that tensor column casting occurs when converting a Dataset to a Pandas
    # DataFrame.
    data = np.arange(12).reshape((3, 2, 2))
    ctx = ray.data.context.DatasetContext.get_current()
    original = ctx.enable_tensor_extension_casting
    try:
        ctx.enable_tensor_extension_casting = True
        in_table = pa.table({"a": ArrowTensorArray.from_numpy(data)})
        ds = ray.data.from_arrow(in_table)
        dtype = ds.schema().field(0).type
        assert isinstance(dtype, ArrowTensorType)
        out_df = ds.to_pandas()
        assert out_df["a"].dtype.type is np.object_
        expected_df = pd.DataFrame({"a": list(data)})
        pd.testing.assert_frame_equal(out_df, expected_df)
    finally:
        ctx.enable_tensor_extension_casting = original


def test_read_pandas_data_array_column(ray_start_regular_shared):
    df = pd.DataFrame(
        {
            "one": [1, 2, 3],
            "array": [
                np.array([1, 1, 1]),
                np.array([2, 2, 2]),
                np.array([3, 3, 3]),
            ],
        }
    )
    ds = ray.data.from_pandas(df)
    row = ds.take(1)[0]
    assert row["one"] == 1
    assert all(row["array"] == [1, 1, 1])


if __name__ == "__main__":
    import sys

    sys.exit(pytest.main(["-v", __file__]))<|MERGE_RESOLUTION|>--- conflicted
+++ resolved
@@ -4,8 +4,6 @@
 import numpy as np
 
 import ray
-<<<<<<< HEAD
-=======
 
 from ray.data.extensions import (
     TensorDtype,
@@ -13,7 +11,6 @@
     ArrowTensorType,
     ArrowTensorArray,
 )
->>>>>>> 3830dbb6
 from ray.data.tests.conftest import *  # noqa
 from ray.data.tests.mock_http_server import *  # noqa
 from ray.tests.conftest import *  # noqa
