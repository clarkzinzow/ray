import os
import shutil
from typing import Union, List, Dict, Any

import numpy as np
import pandas as pd
import pyarrow as pa
import pyarrow.parquet as pq
import pytest
import snappy
from fsspec.implementations.local import LocalFileSystem
from pytest_lazyfixture import lazy_fixture
from io import BytesIO
from functools import partial

import ray

from ray.tests.conftest import *  # noqa
from ray.types import ObjectRef
from ray.data.block import Block, BlockAccessor, BlockMetadata
from ray.data.datasource import (
    Datasource,
    DummyOutputDatasource,
    PathPartitionFilter,
    PathPartitionEncoder,
    PartitionStyle,
    SimpleTorchDatasource,
    WriteResult,
)
from ray.data.impl.arrow_block import ArrowRow
from ray.data.datasource.file_based_datasource import _unwrap_protocol
from ray.data.datasource.parquet_datasource import PARALLELIZE_META_FETCH_THRESHOLD
from ray.data.tests.conftest import *  # noqa


def maybe_pipeline(ds, enabled):
    if enabled:
        return ds.window(blocks_per_window=1)
    else:
        return ds


@ray.remote
class Counter:
    def __init__(self):
        self.count = 0

    def increment(self):
        self.count += 1

    def get(self):
        return self.count

    def reset(self):
        self.count = 0


def df_to_csv(dataframe, path, **kwargs):
    dataframe.to_csv(path, **kwargs)


@pytest.mark.parametrize("enable_pandas_block", [False, True])
def test_from_pandas(ray_start_regular_shared, enable_pandas_block):
    ctx = ray.data.context.DatasetContext.get_current()
    old_enable_pandas_block = ctx.enable_pandas_block
    ctx.enable_pandas_block = enable_pandas_block
    try:
        df1 = pd.DataFrame({"one": [1, 2, 3], "two": ["a", "b", "c"]})
        df2 = pd.DataFrame({"one": [4, 5, 6], "two": ["e", "f", "g"]})
        ds = ray.data.from_pandas([df1, df2])
        assert ds._dataset_format() == "pandas" if enable_pandas_block else "arrow"
        values = [(r["one"], r["two"]) for r in ds.take(6)]
        rows = [(r.one, r.two) for _, r in pd.concat([df1, df2]).iterrows()]
        assert values == rows

        # test from single pandas dataframe
        ds = ray.data.from_pandas(df1)
        assert ds._dataset_format() == "pandas" if enable_pandas_block else "arrow"
        values = [(r["one"], r["two"]) for r in ds.take(3)]
        rows = [(r.one, r.two) for _, r in df1.iterrows()]
        assert values == rows
    finally:
        ctx.enable_pandas_block = old_enable_pandas_block


@pytest.mark.parametrize("enable_pandas_block", [False, True])
def test_from_pandas_refs(ray_start_regular_shared, enable_pandas_block):
    ctx = ray.data.context.DatasetContext.get_current()
    old_enable_pandas_block = ctx.enable_pandas_block
    ctx.enable_pandas_block = enable_pandas_block
    try:
        df1 = pd.DataFrame({"one": [1, 2, 3], "two": ["a", "b", "c"]})
        df2 = pd.DataFrame({"one": [4, 5, 6], "two": ["e", "f", "g"]})
        ds = ray.data.from_pandas_refs([ray.put(df1), ray.put(df2)])
        assert ds._dataset_format() == "pandas" if enable_pandas_block else "arrow"
        values = [(r["one"], r["two"]) for r in ds.take(6)]
        rows = [(r.one, r.two) for _, r in pd.concat([df1, df2]).iterrows()]
        assert values == rows

        # test from single pandas dataframe ref
        ds = ray.data.from_pandas_refs(ray.put(df1))
        assert ds._dataset_format() == "pandas" if enable_pandas_block else "arrow"
        values = [(r["one"], r["two"]) for r in ds.take(3)]
        rows = [(r.one, r.two) for _, r in df1.iterrows()]
        assert values == rows
    finally:
        ctx.enable_pandas_block = old_enable_pandas_block


@pytest.mark.parametrize("from_ref", [False, True])
def test_from_numpy(ray_start_regular_shared, from_ref):
    arr1 = np.expand_dims(np.arange(0, 4), axis=1)
    arr2 = np.expand_dims(np.arange(4, 8), axis=1)
    arrs = [arr1, arr2]
    if from_ref:
        ds = ray.data.from_numpy_refs([ray.put(arr) for arr in arrs])
    else:
        ds = ray.data.from_numpy(arrs)
    values = np.stack([x["value"] for x in ds.take(8)])
    np.testing.assert_array_equal(values, np.concatenate((arr1, arr2)))

    # Test from single NumPy ndarray.
    if from_ref:
        ds = ray.data.from_numpy_refs(ray.put(arr1))
    else:
        ds = ray.data.from_numpy(arr1)
    values = np.stack([x["value"] for x in ds.take(4)])
    np.testing.assert_array_equal(values, arr1)


def test_from_arrow(ray_start_regular_shared):
    df1 = pd.DataFrame({"one": [1, 2, 3], "two": ["a", "b", "c"]})
    df2 = pd.DataFrame({"one": [4, 5, 6], "two": ["e", "f", "g"]})
    ds = ray.data.from_arrow([pa.Table.from_pandas(df1), pa.Table.from_pandas(df2)])
    values = [(r["one"], r["two"]) for r in ds.take(6)]
    rows = [(r.one, r.two) for _, r in pd.concat([df1, df2]).iterrows()]
    assert values == rows

    # test from single pyarrow table
    ds = ray.data.from_arrow(pa.Table.from_pandas(df1))
    values = [(r["one"], r["two"]) for r in ds.take(3)]
    rows = [(r.one, r.two) for _, r in df1.iterrows()]
    assert values == rows


def test_from_arrow_refs(ray_start_regular_shared):
    df1 = pd.DataFrame({"one": [1, 2, 3], "two": ["a", "b", "c"]})
    df2 = pd.DataFrame({"one": [4, 5, 6], "two": ["e", "f", "g"]})
    ds = ray.data.from_arrow_refs(
        [ray.put(pa.Table.from_pandas(df1)), ray.put(pa.Table.from_pandas(df2))]
    )
    values = [(r["one"], r["two"]) for r in ds.take(6)]
    rows = [(r.one, r.two) for _, r in pd.concat([df1, df2]).iterrows()]
    assert values == rows

    # test from single pyarrow table ref
    ds = ray.data.from_arrow_refs(ray.put(pa.Table.from_pandas(df1)))
    values = [(r["one"], r["two"]) for r in ds.take(3)]
    rows = [(r.one, r.two) for _, r in df1.iterrows()]
    assert values == rows


def test_to_pandas(ray_start_regular_shared):
    n = 5
    df = pd.DataFrame({"value": list(range(n))})
    ds = ray.data.range_arrow(n)
    dfds = ds.to_pandas()
    assert df.equals(dfds)

    # Test limit.
    with pytest.raises(ValueError):
        dfds = ds.to_pandas(limit=3)

    # Test limit greater than number of rows.
    dfds = ds.to_pandas(limit=6)
    assert df.equals(dfds)


def test_to_pandas_refs(ray_start_regular_shared):
    n = 5
    df = pd.DataFrame({"value": list(range(n))})
    ds = ray.data.range_arrow(n)
    dfds = pd.concat(ray.get(ds.to_pandas_refs()), ignore_index=True)
    assert df.equals(dfds)


def test_to_numpy_refs(ray_start_regular_shared):
    # Simple Dataset
    ds = ray.data.range(10)
    arr = np.concatenate(ray.get(ds.to_numpy_refs()))
    np.testing.assert_equal(arr, np.arange(0, 10))

    # Tensor Dataset
    ds = ray.data.range_tensor(10, parallelism=2)
    arr = np.concatenate(ray.get(ds.to_numpy_refs(column="value")))
    np.testing.assert_equal(arr, np.expand_dims(np.arange(0, 10), 1))

    # Table Dataset
    ds = ray.data.range_arrow(10)
    arr = np.concatenate(ray.get(ds.to_numpy_refs(column="value")))
    np.testing.assert_equal(arr, np.arange(0, 10))


def test_to_arrow_refs(ray_start_regular_shared):
    n = 5

    # Zero-copy.
    df = pd.DataFrame({"value": list(range(n))})
    ds = ray.data.range_arrow(n)
    dfds = pd.concat(
        [t.to_pandas() for t in ray.get(ds.to_arrow_refs())], ignore_index=True
    )
    assert df.equals(dfds)

    # Conversion.
    df = pd.DataFrame({"value": list(range(n))})
    ds = ray.data.range(n)
    dfds = pd.concat(
        [t.to_pandas() for t in ray.get(ds.to_arrow_refs())], ignore_index=True
    )
    assert df.equals(dfds)


def test_get_internal_block_refs(ray_start_regular_shared):
    blocks = ray.data.range(10).get_internal_block_refs()
    assert len(blocks) == 10
    out = []
    for b in ray.get(blocks):
        out.extend(list(BlockAccessor.for_block(b).iter_rows()))
    out = sorted(out)
    assert out == list(range(10)), out


def test_pandas_roundtrip(ray_start_regular_shared, tmp_path):
    df1 = pd.DataFrame({"one": [1, 2, 3], "two": ["a", "b", "c"]})
    df2 = pd.DataFrame({"one": [4, 5, 6], "two": ["e", "f", "g"]})
    ds = ray.data.from_pandas([df1, df2])
    dfds = ds.to_pandas()
    assert pd.concat([df1, df2], ignore_index=True).equals(dfds)


def test_fsspec_filesystem(ray_start_regular_shared, tmp_path):
    """Same as `test_parquet_write` but using a custom, fsspec filesystem.

    TODO (Alex): We should write a similar test with a mock PyArrow fs, but
    unfortunately pa.fs._MockFileSystem isn't serializable, so this may require
    some effort.
    """
    df1 = pd.DataFrame({"one": [1, 2, 3], "two": ["a", "b", "c"]})
    table = pa.Table.from_pandas(df1)
    path1 = os.path.join(str(tmp_path), "test1.parquet")
    pq.write_table(table, path1)
    df2 = pd.DataFrame({"one": [4, 5, 6], "two": ["e", "f", "g"]})
    table = pa.Table.from_pandas(df2)
    path2 = os.path.join(str(tmp_path), "test2.parquet")
    pq.write_table(table, path2)

    fs = LocalFileSystem()

    ds = ray.data.read_parquet([path1, path2], filesystem=fs)

    # Test metadata-only parquet ops.
    assert ds._plan.execute()._num_computed() == 1
    assert ds.count() == 6

    out_path = os.path.join(tmp_path, "out")
    os.mkdir(out_path)

    ds._set_uuid("data")
    ds.write_parquet(out_path)

    ds_df1 = pd.read_parquet(os.path.join(out_path, "data_000000.parquet"))
    ds_df2 = pd.read_parquet(os.path.join(out_path, "data_000001.parquet"))
    ds_df = pd.concat([ds_df1, ds_df2])
    df = pd.concat([df1, df2])
    assert ds_df.equals(df)


@pytest.mark.parametrize(
    "fs,data_path",
    [
        (None, lazy_fixture("local_path")),
        (lazy_fixture("local_fs"), lazy_fixture("local_path")),
        (lazy_fixture("s3_fs"), lazy_fixture("s3_path")),
        (
            lazy_fixture("s3_fs_with_space"),
            lazy_fixture("s3_path_with_space"),
        ),  # Path contains space.
    ],
)
def test_parquet_read_basic(ray_start_regular_shared, fs, data_path):
    df1 = pd.DataFrame({"one": [1, 2, 3], "two": ["a", "b", "c"]})
    table = pa.Table.from_pandas(df1)
    setup_data_path = _unwrap_protocol(data_path)
    path1 = os.path.join(setup_data_path, "test1.parquet")
    pq.write_table(table, path1, filesystem=fs)
    df2 = pd.DataFrame({"one": [4, 5, 6], "two": ["e", "f", "g"]})
    table = pa.Table.from_pandas(df2)
    path2 = os.path.join(setup_data_path, "test2.parquet")
    pq.write_table(table, path2, filesystem=fs)

    ds = ray.data.read_parquet(data_path, filesystem=fs)

    # Test metadata-only parquet ops.
    assert ds._plan.execute()._num_computed() == 1
    assert ds.count() == 6
    assert ds.size_bytes() > 0
    assert ds.schema() is not None
    input_files = ds.input_files()
    assert len(input_files) == 2, input_files
    assert "test1.parquet" in str(input_files)
    assert "test2.parquet" in str(input_files)
    assert (
        str(ds) == "Dataset(num_blocks=2, num_rows=6, "
        "schema={one: int64, two: string})"
    ), ds
    assert (
        repr(ds) == "Dataset(num_blocks=2, num_rows=6, "
        "schema={one: int64, two: string})"
    ), ds
    assert ds._plan.execute()._num_computed() == 1

    # Forces a data read.
    values = [[s["one"], s["two"]] for s in ds.take()]
    assert ds._plan.execute()._num_computed() == 2
    assert sorted(values) == [
        [1, "a"],
        [2, "b"],
        [3, "c"],
        [4, "e"],
        [5, "f"],
        [6, "g"],
    ]

    # Test column selection.
    ds = ray.data.read_parquet(data_path, columns=["one"], filesystem=fs)
    values = [s["one"] for s in ds.take()]
    assert sorted(values) == [1, 2, 3, 4, 5, 6]
    assert ds.schema().names == ["one"]


@pytest.mark.parametrize(
    "fs,data_path",
    [
        (None, lazy_fixture("local_path")),
        (lazy_fixture("local_fs"), lazy_fixture("local_path")),
        (lazy_fixture("s3_fs"), lazy_fixture("s3_path")),
    ],
)
def test_parquet_read_partitioned(ray_start_regular_shared, fs, data_path):
    df = pd.DataFrame(
        {"one": [1, 1, 1, 3, 3, 3], "two": ["a", "b", "c", "e", "f", "g"]}
    )
    table = pa.Table.from_pandas(df)
    pq.write_to_dataset(
        table,
        root_path=_unwrap_protocol(data_path),
        partition_cols=["one"],
        filesystem=fs,
        use_legacy_dataset=False,
    )

    ds = ray.data.read_parquet(data_path, filesystem=fs)

    # Test metadata-only parquet ops.
    assert ds._plan.execute()._num_computed() == 1
    assert ds.count() == 6
    assert ds.size_bytes() > 0
    assert ds.schema() is not None
    input_files = ds.input_files()
    assert len(input_files) == 2, input_files
    assert (
        str(ds) == "Dataset(num_blocks=2, num_rows=6, "
        "schema={two: string, "
        "one: dictionary<values=int32, indices=int32, ordered=0>})"
    ), ds
    assert (
        repr(ds) == "Dataset(num_blocks=2, num_rows=6, "
        "schema={two: string, "
        "one: dictionary<values=int32, indices=int32, ordered=0>})"
    ), ds
    assert ds._plan.execute()._num_computed() == 1

    # Forces a data read.
    values = [[s["one"], s["two"]] for s in ds.take()]
    assert ds._plan.execute()._num_computed() == 2
    assert sorted(values) == [
        [1, "a"],
        [1, "b"],
        [1, "c"],
        [3, "e"],
        [3, "f"],
        [3, "g"],
    ]

    # Test column selection.
    ds = ray.data.read_parquet(data_path, columns=["one"], filesystem=fs)
    values = [s["one"] for s in ds.take()]
    assert sorted(values) == [1, 1, 1, 3, 3, 3]


def test_parquet_read_partitioned_with_filter(ray_start_regular_shared, tmp_path):
    df = pd.DataFrame(
        {"one": [1, 1, 1, 3, 3, 3], "two": ["a", "a", "b", "b", "c", "c"]}
    )
    table = pa.Table.from_pandas(df)
    pq.write_to_dataset(
        table, root_path=str(tmp_path), partition_cols=["one"], use_legacy_dataset=False
    )

    # 2 partitions, 1 empty partition, 1 block/read task

    ds = ray.data.read_parquet(
        str(tmp_path), parallelism=1, filter=(pa.dataset.field("two") == "a")
    )

    values = [[s["one"], s["two"]] for s in ds.take()]
    assert ds._plan.execute()._num_computed() == 1
    assert sorted(values) == [[1, "a"], [1, "a"]]

    # 2 partitions, 1 empty partition, 2 block/read tasks, 1 empty block

    ds = ray.data.read_parquet(
        str(tmp_path), parallelism=2, filter=(pa.dataset.field("two") == "a")
    )

    values = [[s["one"], s["two"]] for s in ds.take()]
    assert ds._plan.execute()._num_computed() == 2
    assert sorted(values) == [[1, "a"], [1, "a"]]


def test_parquet_read_partitioned_explicit(ray_start_regular_shared, tmp_path):
    df = pd.DataFrame(
        {"one": [1, 1, 1, 3, 3, 3], "two": ["a", "b", "c", "e", "f", "g"]}
    )
    table = pa.Table.from_pandas(df)
    pq.write_to_dataset(
        table,
        root_path=str(tmp_path),
        partition_cols=["one"],
        use_legacy_dataset=False,
    )

    schema = pa.schema([("one", pa.int32()), ("two", pa.string())])
    partitioning = pa.dataset.partitioning(schema, flavor="hive")

    ds = ray.data.read_parquet(
        str(tmp_path), dataset_kwargs=dict(partitioning=partitioning)
    )

    # Test metadata-only parquet ops.
    assert ds._plan.execute()._num_computed() == 1
    assert ds.count() == 6
    assert ds.size_bytes() > 0
    assert ds.schema() is not None
    input_files = ds.input_files()
    assert len(input_files) == 2, input_files
    assert (
        str(ds) == "Dataset(num_blocks=2, num_rows=6, "
        "schema={two: string, one: int32})"
    ), ds
    assert (
        repr(ds) == "Dataset(num_blocks=2, num_rows=6, "
        "schema={two: string, one: int32})"
    ), ds
    assert ds._plan.execute()._num_computed() == 1

    # Forces a data read.
    values = [[s["one"], s["two"]] for s in ds.take()]
    assert ds._plan.execute()._num_computed() == 2
    assert sorted(values) == [
        [1, "a"],
        [1, "b"],
        [1, "c"],
        [3, "e"],
        [3, "f"],
        [3, "g"],
    ]


def test_parquet_read_with_udf(ray_start_regular_shared, tmp_path):
    one_data = list(range(6))
    df = pd.DataFrame({"one": one_data, "two": 2 * ["a"] + 2 * ["b"] + 2 * ["c"]})
    table = pa.Table.from_pandas(df)
    pq.write_to_dataset(
        table, root_path=str(tmp_path), partition_cols=["two"], use_legacy_dataset=False
    )

    def _block_udf(block: pa.Table):
        df = block.to_pandas()
        df["one"] += 1
        return pa.Table.from_pandas(df)

    # 1 block/read task

    ds = ray.data.read_parquet(str(tmp_path), parallelism=1, _block_udf=_block_udf)

    ones, twos = zip(*[[s["one"], s["two"]] for s in ds.take()])
    assert ds._plan.execute()._num_computed() == 1
    np.testing.assert_array_equal(sorted(ones), np.array(one_data) + 1)

    # 2 blocks/read tasks

    ds = ray.data.read_parquet(str(tmp_path), parallelism=2, _block_udf=_block_udf)

    ones, twos = zip(*[[s["one"], s["two"]] for s in ds.take()])
    assert ds._plan.execute()._num_computed() == 2
    np.testing.assert_array_equal(sorted(ones), np.array(one_data) + 1)

    # 2 blocks/read tasks, 1 empty block

    ds = ray.data.read_parquet(
        str(tmp_path),
        parallelism=2,
        filter=(pa.dataset.field("two") == "a"),
        _block_udf=_block_udf,
    )

    ones, twos = zip(*[[s["one"], s["two"]] for s in ds.take()])
    assert ds._plan.execute()._num_computed() == 2
    np.testing.assert_array_equal(sorted(ones), np.array(one_data[:2]) + 1)


@pytest.mark.parametrize(
    "fs,data_path",
    [
        (None, lazy_fixture("local_path")),
        (lazy_fixture("local_fs"), lazy_fixture("local_path")),
        (lazy_fixture("s3_fs"), lazy_fixture("s3_path")),
        (lazy_fixture("s3_fs_with_space"), lazy_fixture("s3_path_with_space")),
    ],
)
def test_parquet_read_parallel_meta_fetch(ray_start_regular_shared, fs, data_path):
    setup_data_path = _unwrap_protocol(data_path)
    num_dfs = PARALLELIZE_META_FETCH_THRESHOLD + 1
    for idx in range(num_dfs):
        df = pd.DataFrame({"one": list(range(3 * idx, 3 * (idx + 1)))})
        table = pa.Table.from_pandas(df)
        path = os.path.join(setup_data_path, f"test_{idx}.parquet")
        pq.write_table(table, path, filesystem=fs)

    parallelism = 8
    ds = ray.data.read_parquet(data_path, filesystem=fs, parallelism=parallelism)

    # Test metadata-only parquet ops.
    assert ds._plan.execute()._num_computed() == 1
    assert ds.count() == num_dfs * 3
    assert ds.size_bytes() > 0
    assert ds.schema() is not None
    input_files = ds.input_files()
    assert len(input_files) == num_dfs, input_files
    assert ds._plan.execute()._num_computed() == 1

    # Forces a data read.
    values = [s["one"] for s in ds.take(limit=3 * num_dfs)]
    assert ds._plan.execute()._num_computed() == parallelism
    assert sorted(values) == list(range(3 * num_dfs))


@pytest.mark.parametrize(
    "fs,data_path,endpoint_url",
    [
        (None, lazy_fixture("local_path"), None),
        (lazy_fixture("local_fs"), lazy_fixture("local_path"), None),
        (lazy_fixture("s3_fs"), lazy_fixture("s3_path"), lazy_fixture("s3_server")),
    ],
)
def test_parquet_write(ray_start_regular_shared, fs, data_path, endpoint_url):
    if endpoint_url is None:
        storage_options = {}
    else:
        storage_options = dict(client_kwargs=dict(endpoint_url=endpoint_url))
    df1 = pd.DataFrame({"one": [1, 2, 3], "two": ["a", "b", "c"]})
    df2 = pd.DataFrame({"one": [4, 5, 6], "two": ["e", "f", "g"]})
    df = pd.concat([df1, df2])
    ds = ray.data.from_pandas([df1, df2])
    path = os.path.join(data_path, "test_parquet_dir")
    if fs is None:
        os.mkdir(path)
    else:
        fs.create_dir(_unwrap_protocol(path))
    ds._set_uuid("data")
    ds.write_parquet(path, filesystem=fs)
    path1 = os.path.join(path, "data_000000.parquet")
    path2 = os.path.join(path, "data_000001.parquet")
    dfds = pd.concat(
        [
            pd.read_parquet(path1, storage_options=storage_options),
            pd.read_parquet(path2, storage_options=storage_options),
        ]
    )
    assert df.equals(dfds)
    if fs is None:
        shutil.rmtree(path)
    else:
        fs.delete_dir(_unwrap_protocol(path))


@pytest.mark.parametrize(
    "fs,data_path,endpoint_url",
    [
        (None, lazy_fixture("local_path"), None),
        (lazy_fixture("local_fs"), lazy_fixture("local_path"), None),
        (lazy_fixture("s3_fs"), lazy_fixture("s3_path"), lazy_fixture("s3_server")),
    ],
)
def test_parquet_write_create_dir(
    ray_start_regular_shared, fs, data_path, endpoint_url
):
    if endpoint_url is None:
        storage_options = {}
    else:
        storage_options = dict(client_kwargs=dict(endpoint_url=endpoint_url))
    df1 = pd.DataFrame({"one": [1, 2, 3], "two": ["a", "b", "c"]})
    df2 = pd.DataFrame({"one": [4, 5, 6], "two": ["e", "f", "g"]})
    df = pd.concat([df1, df2])
    ds = ray.data.from_pandas([df1, df2])
    path = os.path.join(data_path, "test_parquet_dir")
    ds._set_uuid("data")
    ds.write_parquet(path, filesystem=fs)

    # Ensure that directory was created.
    if fs is None:
        assert os.path.isdir(path)
    else:
        assert fs.get_file_info(_unwrap_protocol(path)).type == pa.fs.FileType.Directory

    # Check that data was properly written to the directory.
    path1 = os.path.join(path, "data_000000.parquet")
    path2 = os.path.join(path, "data_000001.parquet")
    dfds = pd.concat(
        [
            pd.read_parquet(path1, storage_options=storage_options),
            pd.read_parquet(path2, storage_options=storage_options),
        ]
    )
    assert df.equals(dfds)

    # Ensure that directories that already exist are left alone and that the
    # attempted creation still succeeds.
    path3 = os.path.join(path, "data_0000002.parquet")
    path4 = os.path.join(path, "data_0000003.parquet")
    if fs is None:
        os.rename(path1, path3)
        os.rename(path2, path4)
    else:
        fs.move(_unwrap_protocol(path1), _unwrap_protocol(path3))
        fs.move(_unwrap_protocol(path2), _unwrap_protocol(path4))
    ds.write_parquet(path, filesystem=fs)

    # Check that the original Parquet files were left untouched and that the
    # new ones were added.
    dfds = pd.concat(
        [
            pd.read_parquet(path1, storage_options=storage_options),
            pd.read_parquet(path2, storage_options=storage_options),
            pd.read_parquet(path3, storage_options=storage_options),
            pd.read_parquet(path4, storage_options=storage_options),
        ]
    )
    assert pd.concat([df, df]).equals(dfds)
    if fs is None:
        shutil.rmtree(path)
    else:
        fs.delete_dir(_unwrap_protocol(path))


def test_parquet_write_with_udf(ray_start_regular_shared, tmp_path):
    data_path = str(tmp_path)
    one_data = list(range(6))
    df1 = pd.DataFrame({"one": one_data[:3], "two": ["a", "b", "c"]})
    df2 = pd.DataFrame({"one": one_data[3:], "two": ["e", "f", "g"]})
    df = pd.concat([df1, df2])
    ds = ray.data.from_pandas([df1, df2])

    def _block_udf(block):
        df = BlockAccessor.for_block(block).to_pandas().copy()
        df["one"] += 1
        return pa.Table.from_pandas(df)

    # 2 write tasks
    ds._set_uuid("data")
    ds.write_parquet(data_path, _block_udf=_block_udf)
    path1 = os.path.join(data_path, "data_000000.parquet")
    path2 = os.path.join(data_path, "data_000001.parquet")
    dfds = pd.concat([pd.read_parquet(path1), pd.read_parquet(path2)])
    expected_df = df
    expected_df["one"] += 1
    assert expected_df.equals(dfds)


@pytest.mark.parametrize(
    "fs,data_path,endpoint_url",
    [
        (None, lazy_fixture("local_path"), None),
        (lazy_fixture("local_fs"), lazy_fixture("local_path"), None),
        (lazy_fixture("s3_fs"), lazy_fixture("s3_path"), lazy_fixture("s3_server")),
    ],
)
def test_parquet_write_block_path_provider(
    ray_start_regular_shared,
    fs,
    data_path,
    endpoint_url,
    test_block_write_path_provider,
):
    if endpoint_url is None:
        storage_options = {}
    else:
        storage_options = dict(client_kwargs=dict(endpoint_url=endpoint_url))

    df1 = pd.DataFrame({"one": [1, 2, 3], "two": ["a", "b", "c"]})
    df2 = pd.DataFrame({"one": [4, 5, 6], "two": ["e", "f", "g"]})
    df = pd.concat([df1, df2])
    ds = ray.data.from_pandas([df1, df2])
    path = os.path.join(data_path, "test_parquet_dir")
    if fs is None:
        os.mkdir(path)
    else:
        fs.create_dir(_unwrap_protocol(path))
    ds._set_uuid("data")

    ds.write_parquet(
        path, filesystem=fs, block_path_provider=test_block_write_path_provider
    )
    path1 = os.path.join(path, "000000_03_data.test.parquet")
    path2 = os.path.join(path, "000001_03_data.test.parquet")
    dfds = pd.concat(
        [
            pd.read_parquet(path1, storage_options=storage_options),
            pd.read_parquet(path2, storage_options=storage_options),
        ]
    )
    assert df.equals(dfds)
    if fs is None:
        shutil.rmtree(path)
    else:
        fs.delete_dir(_unwrap_protocol(path))


@pytest.mark.parametrize(
    "fs,data_path",
    [
        (None, lazy_fixture("local_path")),
        (lazy_fixture("local_fs"), lazy_fixture("local_path")),
        (lazy_fixture("s3_fs"), lazy_fixture("s3_path")),
    ],
)
def test_parquet_roundtrip(ray_start_regular_shared, fs, data_path):
    df1 = pd.DataFrame({"one": [1, 2, 3], "two": ["a", "b", "c"]})
    df2 = pd.DataFrame({"one": [4, 5, 6], "two": ["e", "f", "g"]})
    ds = ray.data.from_pandas([df1, df2])
    ds._set_uuid("data")
    path = os.path.join(data_path, "test_parquet_dir")
    if fs is None:
        os.mkdir(path)
    else:
        fs.create_dir(_unwrap_protocol(path))
    ds.write_parquet(path, filesystem=fs)
    ds2 = ray.data.read_parquet(path, parallelism=2, filesystem=fs)
    ds2df = ds2.to_pandas()
    assert pd.concat([df1, df2], ignore_index=True).equals(ds2df)
    # Test metadata ops.
    for block, meta in ds2._plan.execute().get_blocks_with_metadata():
        BlockAccessor.for_block(ray.get(block)).size_bytes() == meta.size_bytes
    if fs is None:
        shutil.rmtree(path)
    else:
        fs.delete_dir(_unwrap_protocol(path))


@pytest.mark.parametrize(
    "fs,data_path",
    [
        (None, lazy_fixture("local_path")),
        (lazy_fixture("local_fs"), lazy_fixture("local_path")),
        (lazy_fixture("s3_fs"), lazy_fixture("s3_path")),
    ],
)
def test_numpy_roundtrip(ray_start_regular_shared, fs, data_path):
    ds = ray.data.range_tensor(10, parallelism=2)
    ds.write_numpy(data_path, filesystem=fs)
    ds = ray.data.read_numpy(data_path, filesystem=fs)
    assert str(ds) == (
        "Dataset(num_blocks=2, num_rows=None, "
        "schema={value: <ArrowTensorType: shape=(1,), dtype=int64>})"
    )
    assert str(ds.take(2)) == "[{'value': array([0])}, {'value': array([1])}]"


def test_numpy_read(ray_start_regular_shared, tmp_path):
    path = os.path.join(tmp_path, "test_np_dir")
    os.mkdir(path)
    np.save(os.path.join(path, "test.npy"), np.expand_dims(np.arange(0, 10), 1))
    ds = ray.data.read_numpy(path)
    assert str(ds) == (
        "Dataset(num_blocks=1, num_rows=10, "
        "schema={value: <ArrowTensorType: shape=(1,), dtype=int64>})"
    )
    assert str(ds.take(2)) == "[{'value': array([0])}, {'value': array([1])}]"


def test_numpy_read_partitioned_with_filter(
    ray_start_regular_shared,
    tmp_path,
    write_partitioned_df,
    assert_base_partitioned_ds,
):
    def df_to_np(dataframe, path, **kwargs):
        np.save(path, dataframe.to_numpy(dtype=np.dtype(np.int8)), **kwargs)

    df = pd.DataFrame({"one": [1, 1, 1, 3, 3, 3], "two": [0, 1, 2, 3, 4, 5]})
    partition_keys = ["one"]
    kept_file_counter = Counter.remote()
    skipped_file_counter = Counter.remote()

    def skip_unpartitioned(kv_dict):
        keep = bool(kv_dict)
        counter = kept_file_counter if keep else skipped_file_counter
        ray.get(counter.increment.remote())
        return keep

    for style in [PartitionStyle.HIVE, PartitionStyle.DIRECTORY]:
        base_dir = os.path.join(tmp_path, style.value)
        partition_path_encoder = PathPartitionEncoder.of(
            style=style,
            base_dir=base_dir,
            field_names=partition_keys,
        )
        write_partitioned_df(
            df,
            partition_keys,
            partition_path_encoder,
            df_to_np,
        )
        df_to_np(df, os.path.join(base_dir, "test.npy"))
        partition_path_filter = PathPartitionFilter.of(
            style=style,
            base_dir=base_dir,
            field_names=partition_keys,
            filter_fn=skip_unpartitioned,
        )
        ds = ray.data.read_numpy(base_dir, partition_filter=partition_path_filter)

        vals = [[1, 0], [1, 1], [1, 2], [3, 3], [3, 4], [3, 5]]
        val_str = "".join([f"{{'value': array({v}, dtype=int8)}}, " for v in vals])[:-2]
        assert_base_partitioned_ds(
            ds,
            schema="{value: <ArrowTensorType: shape=(2,), dtype=int8>}",
            sorted_values=f"[[{val_str}]]",
            ds_take_transform_fn=lambda taken: [taken],
            sorted_values_transform_fn=lambda sorted_values: str(sorted_values),
        )
        assert ray.get(kept_file_counter.get.remote()) == 2
        assert ray.get(skipped_file_counter.get.remote()) == 1
        ray.get(kept_file_counter.reset.remote())
        ray.get(skipped_file_counter.reset.remote())


@pytest.mark.parametrize(
    "fs,data_path,endpoint_url",
    [
        (None, lazy_fixture("local_path"), None),
        (lazy_fixture("local_fs"), lazy_fixture("local_path"), None),
        (lazy_fixture("s3_fs"), lazy_fixture("s3_path"), lazy_fixture("s3_server")),
    ],
)
def test_numpy_write(ray_start_regular_shared, fs, data_path, endpoint_url):
    ds = ray.data.range_tensor(10, parallelism=2)
    ds._set_uuid("data")
    ds.write_numpy(data_path, filesystem=fs)
    file_path1 = os.path.join(data_path, "data_000000.npy")
    file_path2 = os.path.join(data_path, "data_000001.npy")
    if endpoint_url is None:
        arr1 = np.load(file_path1)
        arr2 = np.load(file_path2)
    else:
        from s3fs.core import S3FileSystem

        s3 = S3FileSystem(client_kwargs={"endpoint_url": endpoint_url})
        arr1 = np.load(s3.open(file_path1))
        arr2 = np.load(s3.open(file_path2))
    assert ds.count() == 10
    assert len(arr1) == 5
    assert len(arr2) == 5
    assert arr1.sum() == 10
    assert arr2.sum() == 35
    assert str(ds.take(1)) == "[{'value': array([0])}]"


@pytest.mark.parametrize(
    "fs,data_path,endpoint_url",
    [
        (None, lazy_fixture("local_path"), None),
        (lazy_fixture("local_fs"), lazy_fixture("local_path"), None),
        (lazy_fixture("s3_fs"), lazy_fixture("s3_path"), lazy_fixture("s3_server")),
    ],
)
def test_numpy_write_block_path_provider(
    ray_start_regular_shared,
    fs,
    data_path,
    endpoint_url,
    test_block_write_path_provider,
):
    ds = ray.data.range_tensor(10, parallelism=2)
    ds._set_uuid("data")
    ds.write_numpy(
        data_path, filesystem=fs, block_path_provider=test_block_write_path_provider
    )
    file_path1 = os.path.join(data_path, "000000_05_data.test.npy")
    file_path2 = os.path.join(data_path, "000001_05_data.test.npy")
    if endpoint_url is None:
        arr1 = np.load(file_path1)
        arr2 = np.load(file_path2)
    else:
        from s3fs.core import S3FileSystem

        s3 = S3FileSystem(client_kwargs={"endpoint_url": endpoint_url})
        arr1 = np.load(s3.open(file_path1))
        arr2 = np.load(s3.open(file_path2))
    assert ds.count() == 10
    assert len(arr1) == 5
    assert len(arr2) == 5
    assert arr1.sum() == 10
    assert arr2.sum() == 35
    assert str(ds.take(1)) == "[{'value': array([0])}]"


def test_read_text(ray_start_regular_shared, tmp_path):
    path = os.path.join(tmp_path, "test_text")
    os.mkdir(path)
    with open(os.path.join(path, "file1.txt"), "w") as f:
        f.write("hello\n")
        f.write("world")
    with open(os.path.join(path, "file2.txt"), "w") as f:
        f.write("goodbye")
    with open(os.path.join(path, "file3.txt"), "w") as f:
        f.write("ray\n")
    ds = ray.data.read_text(path)
    assert sorted(ds.take()) == ["goodbye", "hello", "ray", "world"]
    ds = ray.data.read_text(path, drop_empty_lines=False)
    assert ds.count() == 5


def test_read_text_partitioned_with_filter(
    ray_start_regular_shared,
    tmp_path,
    write_base_partitioned_df,
    assert_base_partitioned_ds,
):
    def df_to_text(dataframe, path, **kwargs):
        dataframe.to_string(path, index=False, header=False, **kwargs)

    partition_keys = ["one"]
    kept_file_counter = Counter.remote()
    skipped_file_counter = Counter.remote()

    def skip_unpartitioned(kv_dict):
        keep = bool(kv_dict)
        counter = kept_file_counter if keep else skipped_file_counter
        ray.get(counter.increment.remote())
        return keep

    for style in [PartitionStyle.HIVE, PartitionStyle.DIRECTORY]:
        base_dir = os.path.join(tmp_path, style.value)
        partition_path_encoder = PathPartitionEncoder.of(
            style=style,
            base_dir=base_dir,
            field_names=partition_keys,
        )
        write_base_partitioned_df(
            partition_keys,
            partition_path_encoder,
            df_to_text,
        )
        df_to_text(pd.DataFrame({"1": [1]}), os.path.join(base_dir, "test.txt"))
        partition_path_filter = PathPartitionFilter.of(
            style=style,
            base_dir=base_dir,
            field_names=partition_keys,
            filter_fn=skip_unpartitioned,
        )
        ds = ray.data.read_text(base_dir, partition_filter=partition_path_filter)
        assert_base_partitioned_ds(
            ds,
            schema="<class 'str'>",
            num_computed=None,
            sorted_values=["1 a", "1 b", "1 c", "3 e", "3 f", "3 g"],
            ds_take_transform_fn=lambda t: t,
        )
        assert ray.get(kept_file_counter.get.remote()) == 2
        assert ray.get(skipped_file_counter.get.remote()) == 1
        ray.get(kept_file_counter.reset.remote())
        ray.get(skipped_file_counter.reset.remote())


def test_read_binary_snappy(ray_start_regular_shared, tmp_path):
    path = os.path.join(tmp_path, "test_binary_snappy")
    os.mkdir(path)
    with open(os.path.join(path, "file"), "wb") as f:
        byte_str = "hello, world".encode()
        bytes = BytesIO(byte_str)
        snappy.stream_compress(bytes, f)
    ds = ray.data.read_binary_files(
        path,
        arrow_open_stream_args=dict(compression="snappy"),
    )
    assert sorted(ds.take()) == [byte_str]


def test_read_binary_snappy_inferred(ray_start_regular_shared, tmp_path):
    path = os.path.join(tmp_path, "test_binary_snappy_inferred")
    os.mkdir(path)
    with open(os.path.join(path, "file.snappy"), "wb") as f:
        byte_str = "hello, world".encode()
        bytes = BytesIO(byte_str)
        snappy.stream_compress(bytes, f)
    ds = ray.data.read_binary_files(path)
    assert sorted(ds.take()) == [byte_str]


def test_read_binary_snappy_partitioned_with_filter(
    ray_start_regular_shared,
    tmp_path,
    write_base_partitioned_df,
    assert_base_partitioned_ds,
):
    def df_to_binary(dataframe, path, **kwargs):
        with open(path, "wb") as f:
            df_string = dataframe.to_string(index=False, header=False, **kwargs)
            byte_str = df_string.encode()
            bytes = BytesIO(byte_str)
            snappy.stream_compress(bytes, f)

    partition_keys = ["one"]
    kept_file_counter = Counter.remote()
    skipped_file_counter = Counter.remote()

    def skip_unpartitioned(kv_dict):
        keep = bool(kv_dict)
        counter = kept_file_counter if keep else skipped_file_counter
        ray.get(counter.increment.remote())
        return keep

    for style in [PartitionStyle.HIVE, PartitionStyle.DIRECTORY]:
        base_dir = os.path.join(tmp_path, style.value)
        partition_path_encoder = PathPartitionEncoder.of(
            style=style,
            base_dir=base_dir,
            field_names=partition_keys,
        )
        write_base_partitioned_df(
            partition_keys,
            partition_path_encoder,
            df_to_binary,
        )
        df_to_binary(pd.DataFrame({"1": [1]}), os.path.join(base_dir, "test.snappy"))
        partition_path_filter = PathPartitionFilter.of(
            style=style,
            base_dir=base_dir,
            field_names=partition_keys,
            filter_fn=skip_unpartitioned,
        )
        ds = ray.data.read_binary_files(
            base_dir,
            partition_filter=partition_path_filter,
            arrow_open_stream_args=dict(compression="snappy"),
        )
        assert_base_partitioned_ds(
            ds,
            count=2,
            num_rows=2,
            schema="<class 'bytes'>",
            num_computed=None,
            sorted_values=[b"1 a\n1 b\n1 c", b"3 e\n3 f\n3 g"],
            ds_take_transform_fn=lambda t: t,
        )
        assert ray.get(kept_file_counter.get.remote()) == 2
        assert ray.get(skipped_file_counter.get.remote()) == 1
        ray.get(kept_file_counter.reset.remote())
        ray.get(skipped_file_counter.reset.remote())


@pytest.mark.parametrize("pipelined", [False, True])
def test_write_datasource(ray_start_regular_shared, pipelined):
    output = DummyOutputDatasource()
    ds0 = ray.data.range(10, parallelism=2)
    ds = maybe_pipeline(ds0, pipelined)
    ds.write_datasource(output)
    if pipelined:
        assert output.num_ok == 2
    else:
        assert output.num_ok == 1
    assert output.num_failed == 0
    assert ray.get(output.data_sink.get_rows_written.remote()) == 10

    ray.get(output.data_sink.set_enabled.remote(False))
    ds = maybe_pipeline(ds0, pipelined)
    with pytest.raises(ValueError):
        ds.write_datasource(output)
    if pipelined:
        assert output.num_ok == 2
    else:
        assert output.num_ok == 1
    assert output.num_failed == 1
    assert ray.get(output.data_sink.get_rows_written.remote()) == 10


@pytest.mark.parametrize(
    "fs,data_path,endpoint_url",
    [
        (None, lazy_fixture("local_path"), None),
        (lazy_fixture("local_fs"), lazy_fixture("local_path"), None),
        (lazy_fixture("s3_fs"), lazy_fixture("s3_path"), lazy_fixture("s3_server")),
    ],
)
def test_json_read(ray_start_regular_shared, fs, data_path, endpoint_url):
    if endpoint_url is None:
        storage_options = {}
    else:
        storage_options = dict(client_kwargs=dict(endpoint_url=endpoint_url))
    # Single file.
    df1 = pd.DataFrame({"one": [1, 2, 3], "two": ["a", "b", "c"]})
    path1 = os.path.join(data_path, "test1.json")
    df1.to_json(path1, orient="records", lines=True, storage_options=storage_options)
    ds = ray.data.read_json(path1, filesystem=fs)
    dsdf = ds.to_pandas()
    assert df1.equals(dsdf)
    # Test metadata ops.
    assert ds.count() == 3
    assert ds.input_files() == [_unwrap_protocol(path1)]
    assert "{one: int64, two: string}" in str(ds), ds

    # Two files, parallelism=2.
    df2 = pd.DataFrame({"one": [4, 5, 6], "two": ["e", "f", "g"]})
    path2 = os.path.join(data_path, "test2.json")
    df2.to_json(path2, orient="records", lines=True, storage_options=storage_options)
    ds = ray.data.read_json([path1, path2], parallelism=2, filesystem=fs)
    dsdf = ds.to_pandas()
    df = pd.concat([df1, df2], ignore_index=True)
    assert df.equals(dsdf)
    # Test metadata ops.
    for block, meta in ds._plan.execute().get_blocks_with_metadata():
        BlockAccessor.for_block(ray.get(block)).size_bytes() == meta.size_bytes

    # Three files, parallelism=2.
    df3 = pd.DataFrame({"one": [7, 8, 9], "two": ["h", "i", "j"]})
    path3 = os.path.join(data_path, "test3.json")
    df3.to_json(path3, orient="records", lines=True, storage_options=storage_options)
    ds = ray.data.read_json([path1, path2, path3], parallelism=2, filesystem=fs)
    df = pd.concat([df1, df2, df3], ignore_index=True)
    dsdf = ds.to_pandas()
    assert df.equals(dsdf)

    # Directory, two files.
    path = os.path.join(data_path, "test_json_dir")
    if fs is None:
        os.mkdir(path)
    else:
        fs.create_dir(_unwrap_protocol(path))
    df1 = pd.DataFrame({"one": [1, 2, 3], "two": ["a", "b", "c"]})
    path1 = os.path.join(path, "data0.json")
    df1.to_json(path1, orient="records", lines=True, storage_options=storage_options)
    df2 = pd.DataFrame({"one": [4, 5, 6], "two": ["e", "f", "g"]})
    path2 = os.path.join(path, "data1.json")
    df2.to_json(path2, orient="records", lines=True, storage_options=storage_options)
    ds = ray.data.read_json(path, filesystem=fs)
    df = pd.concat([df1, df2], ignore_index=True)
    dsdf = ds.to_pandas()
    assert df.equals(dsdf)
    if fs is None:
        shutil.rmtree(path)
    else:
        fs.delete_dir(_unwrap_protocol(path))

    # Two directories, three files.
    path1 = os.path.join(data_path, "test_json_dir1")
    path2 = os.path.join(data_path, "test_json_dir2")
    if fs is None:
        os.mkdir(path1)
        os.mkdir(path2)
    else:
        fs.create_dir(_unwrap_protocol(path1))
        fs.create_dir(_unwrap_protocol(path2))
    df1 = pd.DataFrame({"one": [1, 2, 3], "two": ["a", "b", "c"]})
    file_path1 = os.path.join(path1, "data0.json")
    df1.to_json(
        file_path1, orient="records", lines=True, storage_options=storage_options
    )
    df2 = pd.DataFrame({"one": [4, 5, 6], "two": ["e", "f", "g"]})
    file_path2 = os.path.join(path2, "data1.json")
    df2.to_json(
        file_path2, orient="records", lines=True, storage_options=storage_options
    )
    df3 = pd.DataFrame({"one": [7, 8, 9], "two": ["h", "i", "j"]})
    file_path3 = os.path.join(path2, "data2.json")
    df3.to_json(
        file_path3, orient="records", lines=True, storage_options=storage_options
    )
    ds = ray.data.read_json([path1, path2], filesystem=fs)
    df = pd.concat([df1, df2, df3], ignore_index=True)
    dsdf = ds.to_pandas()
    assert df.equals(dsdf)
    if fs is None:
        shutil.rmtree(path1)
        shutil.rmtree(path2)
    else:
        fs.delete_dir(_unwrap_protocol(path1))
        fs.delete_dir(_unwrap_protocol(path2))

    # Directory and file, two files.
    dir_path = os.path.join(data_path, "test_json_dir")
    if fs is None:
        os.mkdir(dir_path)
    else:
        fs.create_dir(_unwrap_protocol(dir_path))
    df1 = pd.DataFrame({"one": [1, 2, 3], "two": ["a", "b", "c"]})
    path1 = os.path.join(dir_path, "data0.json")
    df1.to_json(path1, orient="records", lines=True, storage_options=storage_options)
    df2 = pd.DataFrame({"one": [4, 5, 6], "two": ["e", "f", "g"]})
    path2 = os.path.join(data_path, "data1.json")
    df2.to_json(path2, orient="records", lines=True, storage_options=storage_options)
    ds = ray.data.read_json([dir_path, path2], filesystem=fs)
    df = pd.concat([df1, df2], ignore_index=True)
    dsdf = ds.to_pandas()
    assert df.equals(dsdf)
    if fs is None:
        shutil.rmtree(dir_path)
    else:
        fs.delete_dir(_unwrap_protocol(dir_path))


def test_zipped_json_read(ray_start_regular_shared, tmp_path):
    # Single file.
    df1 = pd.DataFrame({"one": [1, 2, 3], "two": ["a", "b", "c"]})
    path1 = os.path.join(tmp_path, "test1.json.gz")
    df1.to_json(path1, compression="gzip", orient="records", lines=True)
    ds = ray.data.read_json(path1)
    assert df1.equals(ds.to_pandas())
    # Test metadata ops.
    assert ds.count() == 3
    assert ds.input_files() == [path1]

    # Two files, parallelism=2.
    df2 = pd.DataFrame({"one": [4, 5, 6], "two": ["e", "f", "g"]})
    path2 = os.path.join(tmp_path, "test2.json.gz")
    df2.to_json(path2, compression="gzip", orient="records", lines=True)
    ds = ray.data.read_json([path1, path2], parallelism=2)
    dsdf = ds.to_pandas()
    assert pd.concat([df1, df2], ignore_index=True).equals(dsdf)
    # Test metadata ops.
    for block, meta in ds._plan.execute().get_blocks_with_metadata():
        BlockAccessor.for_block(ray.get(block)).size_bytes()

    # Directory and file, two files.
    dir_path = os.path.join(tmp_path, "test_json_dir")
    os.mkdir(dir_path)
    df1 = pd.DataFrame({"one": [1, 2, 3], "two": ["a", "b", "c"]})
    path1 = os.path.join(dir_path, "data0.json.gz")
    df1.to_json(path1, compression="gzip", orient="records", lines=True)
    df2 = pd.DataFrame({"one": [4, 5, 6], "two": ["e", "f", "g"]})
    path2 = os.path.join(tmp_path, "data1.json.gz")
    df2.to_json(path2, compression="gzip", orient="records", lines=True)
    ds = ray.data.read_json([dir_path, path2])
    df = pd.concat([df1, df2], ignore_index=True)
    dsdf = ds.to_pandas()
    assert df.equals(dsdf)
    shutil.rmtree(dir_path)


@pytest.mark.parametrize(
    "fs,data_path,endpoint_url",
    [
        (None, lazy_fixture("local_path"), None),
        (lazy_fixture("local_fs"), lazy_fixture("local_path"), None),
        (lazy_fixture("s3_fs"), lazy_fixture("s3_path"), lazy_fixture("s3_server")),
    ],
)
def test_json_read_partitioned_with_filter(
    ray_start_regular_shared,
    fs,
    data_path,
    endpoint_url,
    write_base_partitioned_df,
    assert_base_partitioned_ds,
):
    def df_to_json(dataframe, path, **kwargs):
        dataframe.to_json(path, **kwargs)

    storage_options = (
        {}
        if endpoint_url is None
        else dict(client_kwargs=dict(endpoint_url=endpoint_url))
    )
    file_writer_fn = partial(
        df_to_json,
        orient="records",
        lines=True,
        storage_options=storage_options,
    )
    partition_keys = ["one"]
    kept_file_counter = Counter.remote()
    skipped_file_counter = Counter.remote()

    def skip_unpartitioned(kv_dict):
        keep = bool(kv_dict)
        counter = kept_file_counter if keep else skipped_file_counter
        ray.get(counter.increment.remote())
        return keep

    for style in [PartitionStyle.HIVE, PartitionStyle.DIRECTORY]:
        base_dir = os.path.join(data_path, style.value)
        partition_path_encoder = PathPartitionEncoder.of(
            style=style,
            base_dir=base_dir,
            field_names=partition_keys,
            filesystem=fs,
        )
        write_base_partitioned_df(
            partition_keys,
            partition_path_encoder,
            file_writer_fn,
        )
        file_writer_fn(pd.DataFrame({"1": [1]}), os.path.join(base_dir, "test.json"))
        partition_path_filter = PathPartitionFilter.of(
            style=style,
            base_dir=base_dir,
            field_names=partition_keys,
            filter_fn=skip_unpartitioned,
            filesystem=fs,
        )
        ds = ray.data.read_json(
            base_dir,
            partition_filter=partition_path_filter,
            filesystem=fs,
        )
        assert_base_partitioned_ds(ds)
        assert ray.get(kept_file_counter.get.remote()) == 2
        assert ray.get(skipped_file_counter.get.remote()) == 1
        ray.get(kept_file_counter.reset.remote())
        ray.get(skipped_file_counter.reset.remote())


@pytest.mark.parametrize(
    "fs,data_path,endpoint_url",
    [
        (None, lazy_fixture("local_path"), None),
        (lazy_fixture("local_fs"), lazy_fixture("local_path"), None),
        (lazy_fixture("s3_fs"), lazy_fixture("s3_path"), lazy_fixture("s3_server")),
    ],
)
def test_json_write(ray_start_regular_shared, fs, data_path, endpoint_url):
    if endpoint_url is None:
        storage_options = {}
    else:
        storage_options = dict(client_kwargs=dict(endpoint_url=endpoint_url))
    # Single block.
    df1 = pd.DataFrame({"one": [1, 2, 3], "two": ["a", "b", "c"]})
    ds = ray.data.from_pandas([df1])
    ds._set_uuid("data")
    ds.write_json(data_path, filesystem=fs)
    file_path = os.path.join(data_path, "data_000000.json")
    assert df1.equals(
        pd.read_json(
            file_path, orient="records", lines=True, storage_options=storage_options
        )
    )

    # Two blocks.
    df2 = pd.DataFrame({"one": [4, 5, 6], "two": ["e", "f", "g"]})
    ds = ray.data.from_pandas([df1, df2])
    ds._set_uuid("data")
    ds.write_json(data_path, filesystem=fs)
    file_path2 = os.path.join(data_path, "data_000001.json")
    df = pd.concat([df1, df2])
    ds_df = pd.concat(
        [
            pd.read_json(
                file_path, orient="records", lines=True, storage_options=storage_options
            ),
            pd.read_json(
                file_path2,
                orient="records",
                lines=True,
                storage_options=storage_options,
            ),
        ]
    )
    assert df.equals(ds_df)


@pytest.mark.parametrize(
    "fs,data_path",
    [
        (None, lazy_fixture("local_path")),
        (lazy_fixture("local_fs"), lazy_fixture("local_path")),
        (lazy_fixture("s3_fs"), lazy_fixture("s3_path")),
    ],
)
def test_json_roundtrip(ray_start_regular_shared, fs, data_path):
    # Single block.
    df = pd.DataFrame({"one": [1, 2, 3], "two": ["a", "b", "c"]})
    ds = ray.data.from_pandas([df])
    ds._set_uuid("data")
    ds.write_json(data_path, filesystem=fs)
    file_path = os.path.join(data_path, "data_000000.json")
    ds2 = ray.data.read_json([file_path], filesystem=fs)
    ds2df = ds2.to_pandas()
    assert ds2df.equals(df)
    # Test metadata ops.
    for block, meta in ds2._plan.execute().get_blocks_with_metadata():
        BlockAccessor.for_block(ray.get(block)).size_bytes() == meta.size_bytes

    if fs is None:
        os.remove(file_path)
    else:
        fs.delete_file(_unwrap_protocol(file_path))

    # Two blocks.
    df2 = pd.DataFrame({"one": [4, 5, 6], "two": ["e", "f", "g"]})
    ds = ray.data.from_pandas([df, df2])
    ds._set_uuid("data")
    ds.write_json(data_path, filesystem=fs)
    ds2 = ray.data.read_json(data_path, parallelism=2, filesystem=fs)
    ds2df = ds2.to_pandas()
    assert pd.concat([df, df2], ignore_index=True).equals(ds2df)
    # Test metadata ops.
    for block, meta in ds2._plan.execute().get_blocks_with_metadata():
        BlockAccessor.for_block(ray.get(block)).size_bytes() == meta.size_bytes


@pytest.mark.parametrize(
    "fs,data_path,endpoint_url",
    [
        (None, lazy_fixture("local_path"), None),
        (lazy_fixture("local_fs"), lazy_fixture("local_path"), None),
        (lazy_fixture("s3_fs"), lazy_fixture("s3_path"), lazy_fixture("s3_server")),
    ],
)
def test_json_write_block_path_provider(
    ray_start_regular_shared,
    fs,
    data_path,
    endpoint_url,
    test_block_write_path_provider,
):
    if endpoint_url is None:
        storage_options = {}
    else:
        storage_options = dict(client_kwargs=dict(endpoint_url=endpoint_url))

    # Single block.
    df1 = pd.DataFrame({"one": [1, 2, 3], "two": ["a", "b", "c"]})
    ds = ray.data.from_pandas([df1])
    ds._set_uuid("data")
    ds.write_json(
        data_path, filesystem=fs, block_path_provider=test_block_write_path_provider
    )
    file_path = os.path.join(data_path, "000000_03_data.test.json")
    assert df1.equals(
        pd.read_json(
            file_path, orient="records", lines=True, storage_options=storage_options
        )
    )

    # Two blocks.
    df2 = pd.DataFrame({"one": [4, 5, 6], "two": ["e", "f", "g"]})
    ds = ray.data.from_pandas([df1, df2])
    ds._set_uuid("data")
    ds.write_json(
        data_path, filesystem=fs, block_path_provider=test_block_write_path_provider
    )
    file_path2 = os.path.join(data_path, "000001_03_data.test.json")
    df = pd.concat([df1, df2])
    ds_df = pd.concat(
        [
            pd.read_json(
                file_path, orient="records", lines=True, storage_options=storage_options
            ),
            pd.read_json(
                file_path2,
                orient="records",
                lines=True,
                storage_options=storage_options,
            ),
        ]
    )
    assert df.equals(ds_df)


@pytest.mark.parametrize(
    "fs,data_path,endpoint_url",
    [
        (None, lazy_fixture("local_path"), None),
        (lazy_fixture("local_fs"), lazy_fixture("local_path"), None),
        (lazy_fixture("s3_fs"), lazy_fixture("s3_path"), lazy_fixture("s3_server")),
        (
            lazy_fixture("s3_fs_with_space"),
            lazy_fixture("s3_path_with_space"),
            lazy_fixture("s3_server"),
        ),
        (
            lazy_fixture("s3_fs_with_special_chars"),
            lazy_fixture("s3_path_with_special_chars"),
            lazy_fixture("s3_server"),
        ),
    ],
)
def test_csv_read(ray_start_regular_shared, fs, data_path, endpoint_url):
    if endpoint_url is None:
        storage_options = {}
    else:
        storage_options = dict(client_kwargs=dict(endpoint_url=endpoint_url))
    # Single file.
    df1 = pd.DataFrame({"one": [1, 2, 3], "two": ["a", "b", "c"]})
    path1 = os.path.join(data_path, "test1.csv")
    df1.to_csv(path1, index=False, storage_options=storage_options)
    ds = ray.data.read_csv(path1, filesystem=fs)
    dsdf = ds.to_pandas()
    assert df1.equals(dsdf)
    # Test metadata ops.
    assert ds.count() == 3
    assert ds.input_files() == [_unwrap_protocol(path1)]
    assert "{one: int64, two: string}" in str(ds), ds

    # Two files, parallelism=2.
    df2 = pd.DataFrame({"one": [4, 5, 6], "two": ["e", "f", "g"]})
    path2 = os.path.join(data_path, "test2.csv")
    df2.to_csv(path2, index=False, storage_options=storage_options)
    ds = ray.data.read_csv([path1, path2], parallelism=2, filesystem=fs)
    dsdf = ds.to_pandas()
    df = pd.concat([df1, df2], ignore_index=True)
    assert df.equals(dsdf)
    # Test metadata ops.
    for block, meta in ds._plan.execute().get_blocks_with_metadata():
        BlockAccessor.for_block(ray.get(block)).size_bytes() == meta.size_bytes

    # Three files, parallelism=2.
    df3 = pd.DataFrame({"one": [7, 8, 9], "two": ["h", "i", "j"]})
    path3 = os.path.join(data_path, "test3.csv")
    df3.to_csv(path3, index=False, storage_options=storage_options)
    ds = ray.data.read_csv([path1, path2, path3], parallelism=2, filesystem=fs)
    df = pd.concat([df1, df2, df3], ignore_index=True)
    dsdf = ds.to_pandas()
    assert df.equals(dsdf)

    # Directory, two files.
    path = os.path.join(data_path, "test_csv_dir")
    if fs is None:
        os.mkdir(path)
    else:
        fs.create_dir(_unwrap_protocol(path))
    df1 = pd.DataFrame({"one": [1, 2, 3], "two": ["a", "b", "c"]})
    path1 = os.path.join(path, "data0.csv")
    df1.to_csv(path1, index=False, storage_options=storage_options)
    df2 = pd.DataFrame({"one": [4, 5, 6], "two": ["e", "f", "g"]})
    path2 = os.path.join(path, "data1.csv")
    df2.to_csv(path2, index=False, storage_options=storage_options)
    ds = ray.data.read_csv(path, filesystem=fs)
    df = pd.concat([df1, df2], ignore_index=True)
    dsdf = ds.to_pandas()
    assert df.equals(dsdf)
    if fs is None:
        shutil.rmtree(path)
    else:
        fs.delete_dir(_unwrap_protocol(path))

    # Two directories, three files.
    path1 = os.path.join(data_path, "test_csv_dir1")
    path2 = os.path.join(data_path, "test_csv_dir2")
    if fs is None:
        os.mkdir(path1)
        os.mkdir(path2)
    else:
        fs.create_dir(_unwrap_protocol(path1))
        fs.create_dir(_unwrap_protocol(path2))
    df1 = pd.DataFrame({"one": [1, 2, 3], "two": ["a", "b", "c"]})
    file_path1 = os.path.join(path1, "data0.csv")
    df1.to_csv(file_path1, index=False, storage_options=storage_options)
    df2 = pd.DataFrame({"one": [4, 5, 6], "two": ["e", "f", "g"]})
    file_path2 = os.path.join(path2, "data1.csv")
    df2.to_csv(file_path2, index=False, storage_options=storage_options)
    df3 = pd.DataFrame({"one": [7, 8, 9], "two": ["h", "i", "j"]})
    file_path3 = os.path.join(path2, "data2.csv")
    df3.to_csv(file_path3, index=False, storage_options=storage_options)
    ds = ray.data.read_csv([path1, path2], filesystem=fs)
    df = pd.concat([df1, df2, df3], ignore_index=True)
    dsdf = ds.to_pandas()
    assert df.equals(dsdf)
    if fs is None:
        shutil.rmtree(path1)
        shutil.rmtree(path2)
    else:
        fs.delete_dir(_unwrap_protocol(path1))
        fs.delete_dir(_unwrap_protocol(path2))

    # Directory and file, two files.
    dir_path = os.path.join(data_path, "test_csv_dir")
    if fs is None:
        os.mkdir(dir_path)
    else:
        fs.create_dir(_unwrap_protocol(dir_path))
    df1 = pd.DataFrame({"one": [1, 2, 3], "two": ["a", "b", "c"]})
    path1 = os.path.join(dir_path, "data0.csv")
    df1.to_csv(path1, index=False, storage_options=storage_options)
    df2 = pd.DataFrame({"one": [4, 5, 6], "two": ["e", "f", "g"]})
    path2 = os.path.join(data_path, "data1.csv")
    df2.to_csv(path2, index=False, storage_options=storage_options)
    ds = ray.data.read_csv([dir_path, path2], filesystem=fs)
    df = pd.concat([df1, df2], ignore_index=True)
    dsdf = ds.to_pandas()
    assert df.equals(dsdf)
    if fs is None:
        shutil.rmtree(dir_path)
    else:
        fs.delete_dir(_unwrap_protocol(dir_path))


@pytest.mark.parametrize(
    "fs,data_path,endpoint_url",
    [
        (None, lazy_fixture("local_path"), None),
        (lazy_fixture("local_fs"), lazy_fixture("local_path"), None),
        (lazy_fixture("s3_fs"), lazy_fixture("s3_path"), lazy_fixture("s3_server")),
    ],
)
def test_csv_read_partitioned_hive_implicit(
    ray_start_regular_shared,
    fs,
    data_path,
    endpoint_url,
    write_base_partitioned_df,
    assert_base_partitioned_ds,
):
    storage_options = (
        {}
        if endpoint_url is None
        else dict(client_kwargs=dict(endpoint_url=endpoint_url))
    )
    partition_keys = ["one"]
    partition_path_encoder = PathPartitionEncoder.of(
        base_dir=data_path,
        field_names=partition_keys,
        filesystem=fs,
    )
    write_base_partitioned_df(
        partition_keys,
        partition_path_encoder,
        partial(df_to_csv, storage_options=storage_options, index=False),
    )
    ds = ray.data.read_csv(
        data_path,
        partition_filter=PathPartitionFilter.of(None, filesystem=fs),
        filesystem=fs,
    )
    assert_base_partitioned_ds(ds)


@pytest.mark.parametrize(
    "fs,data_path,endpoint_url",
    [
        (None, lazy_fixture("local_path"), None),
        (lazy_fixture("local_fs"), lazy_fixture("local_path"), None),
        (lazy_fixture("s3_fs"), lazy_fixture("s3_path"), lazy_fixture("s3_server")),
    ],
)
def test_csv_read_partitioned_styles_explicit(
    ray_start_regular_shared,
    fs,
    data_path,
    endpoint_url,
    write_base_partitioned_df,
    assert_base_partitioned_ds,
):
    storage_options = (
        {}
        if endpoint_url is None
        else dict(client_kwargs=dict(endpoint_url=endpoint_url))
    )
    partition_keys = ["one"]
    for style in [PartitionStyle.HIVE, PartitionStyle.DIRECTORY]:
        base_dir = os.path.join(data_path, style.value)
        partition_path_encoder = PathPartitionEncoder.of(
            style=style,
            base_dir=base_dir,
            field_names=partition_keys,
            filesystem=fs,
        )
        write_base_partitioned_df(
            partition_keys,
            partition_path_encoder,
            partial(df_to_csv, storage_options=storage_options, index=False),
        )
        partition_path_filter = PathPartitionFilter.of(
            None,
            style=style,
            base_dir=base_dir,
            field_names=partition_keys,
            filesystem=fs,
        )
        ds = ray.data.read_csv(
            base_dir,
            partition_filter=partition_path_filter,
            filesystem=fs,
        )
        assert_base_partitioned_ds(ds)


@pytest.mark.parametrize(
    "fs,data_path,endpoint_url",
    [
        (None, lazy_fixture("local_path"), None),
        (lazy_fixture("local_fs"), lazy_fixture("local_path"), None),
        (lazy_fixture("s3_fs"), lazy_fixture("s3_path"), lazy_fixture("s3_server")),
    ],
)
def test_csv_read_partitioned_with_filter(
    ray_start_regular_shared,
    fs,
    data_path,
    endpoint_url,
    write_base_partitioned_df,
    assert_base_partitioned_ds,
):
    storage_options = (
        {}
        if endpoint_url is None
        else dict(client_kwargs=dict(endpoint_url=endpoint_url))
    )
    partition_keys = ["one"]
    file_writer_fn = partial(df_to_csv, storage_options=storage_options, index=False)
    kept_file_counter = Counter.remote()
    skipped_file_counter = Counter.remote()

    def skip_unpartitioned(kv_dict):
        keep = bool(kv_dict)
        counter = kept_file_counter if keep else skipped_file_counter
        ray.get(counter.increment.remote())
        return keep

    for style in [PartitionStyle.HIVE, PartitionStyle.DIRECTORY]:
        base_dir = os.path.join(data_path, style.value)
        partition_path_encoder = PathPartitionEncoder.of(
            style=style,
            base_dir=base_dir,
            field_names=partition_keys,
            filesystem=fs,
        )
        write_base_partitioned_df(
            partition_keys,
            partition_path_encoder,
            file_writer_fn,
        )
        file_writer_fn(pd.DataFrame({"1": [1]}), os.path.join(base_dir, "test.csv"))
        partition_path_filter = PathPartitionFilter.of(
            style=style,
            base_dir=base_dir,
            field_names=partition_keys,
            filesystem=fs,
            filter_fn=skip_unpartitioned,
        )
        ds = ray.data.read_csv(
            base_dir,
            partition_filter=partition_path_filter,
            filesystem=fs,
        )
        assert_base_partitioned_ds(ds)
        assert ray.get(kept_file_counter.get.remote()) == 2
        assert ray.get(skipped_file_counter.get.remote()) == 1
        ray.get(kept_file_counter.reset.remote())
        ray.get(skipped_file_counter.reset.remote())


@pytest.mark.parametrize(
    "fs,data_path,endpoint_url",
    [
        (None, lazy_fixture("local_path"), None),
        (lazy_fixture("local_fs"), lazy_fixture("local_path"), None),
        (lazy_fixture("s3_fs"), lazy_fixture("s3_path"), lazy_fixture("s3_server")),
    ],
)
def test_csv_read_partitioned_with_filter_multikey(
    ray_start_regular_shared,
    fs,
    data_path,
    endpoint_url,
    write_base_partitioned_df,
    assert_base_partitioned_ds,
):
    storage_options = (
        {}
        if endpoint_url is None
        else dict(client_kwargs=dict(endpoint_url=endpoint_url))
    )
    partition_keys = ["one", "two"]
    file_writer_fn = partial(df_to_csv, storage_options=storage_options, index=False)
    kept_file_counter = Counter.remote()
    skipped_file_counter = Counter.remote()

    def keep_expected_partitions(kv_dict):
        keep = bool(kv_dict) and (
            (kv_dict["one"] == "1" and kv_dict["two"] in {"a", "b", "c"})
            or (kv_dict["one"] == "3" and kv_dict["two"] in {"e", "f", "g"})
        )
        counter = kept_file_counter if keep else skipped_file_counter
        ray.get(counter.increment.remote())
        return keep

    for i, style in enumerate([PartitionStyle.HIVE, PartitionStyle.DIRECTORY]):
        base_dir = os.path.join(data_path, style.value)
        partition_path_encoder = PathPartitionEncoder.of(
            style=style,
            base_dir=base_dir,
            field_names=partition_keys,
            filesystem=fs,
        )
        write_base_partitioned_df(
            partition_keys,
            partition_path_encoder,
            file_writer_fn,
        )
        df = pd.DataFrame({"1": [1]})
        file_writer_fn(df, os.path.join(data_path, f"test{i}.csv"))
        partition_path_filter = PathPartitionFilter.of(
            style=style,
            base_dir=base_dir,
            field_names=partition_keys,
            filesystem=fs,
            filter_fn=keep_expected_partitions,
        )
        ds = ray.data.read_csv(
            data_path,
            partition_filter=partition_path_filter,
            filesystem=fs,
        )
        assert_base_partitioned_ds(ds, num_input_files=6, num_computed=6)
        assert ray.get(kept_file_counter.get.remote()) == 6
        if i == 0:
            # expect to skip 1 unpartitioned files in the parent of the base directory
            assert ray.get(skipped_file_counter.get.remote()) == 1
        else:
            # expect to skip 2 unpartitioned files in the parent of the base directory
            # plus 6 unpartitioned files in the base directory's sibling directories
            assert ray.get(skipped_file_counter.get.remote()) == 8
        ray.get(kept_file_counter.reset.remote())
        ray.get(skipped_file_counter.reset.remote())


@pytest.mark.parametrize(
    "fs,data_path,endpoint_url",
    [
        (None, lazy_fixture("local_path"), None),
        (lazy_fixture("local_fs"), lazy_fixture("local_path"), None),
        (lazy_fixture("s3_fs"), lazy_fixture("s3_path"), lazy_fixture("s3_server")),
        (
            lazy_fixture("s3_fs_with_special_chars"),
            lazy_fixture("s3_path_with_special_chars"),
            lazy_fixture("s3_server"),
        ),
    ],
)
def test_csv_write(ray_start_regular_shared, fs, data_path, endpoint_url):
    if endpoint_url is None:
        storage_options = {}
    else:
        storage_options = dict(client_kwargs=dict(endpoint_url=endpoint_url))
    # Single block.
    df1 = pd.DataFrame({"one": [1, 2, 3], "two": ["a", "b", "c"]})
    ds = ray.data.from_pandas([df1])
    ds._set_uuid("data")
    ds.write_csv(data_path, filesystem=fs)
    file_path = os.path.join(data_path, "data_000000.csv")
    assert df1.equals(pd.read_csv(file_path, storage_options=storage_options))

    # Two blocks.
    df2 = pd.DataFrame({"one": [4, 5, 6], "two": ["e", "f", "g"]})
    ds = ray.data.from_pandas([df1, df2])
    ds._set_uuid("data")
    ds.write_csv(data_path, filesystem=fs)
    file_path2 = os.path.join(data_path, "data_000001.csv")
    df = pd.concat([df1, df2])
    ds_df = pd.concat(
        [
            pd.read_csv(file_path, storage_options=storage_options),
            pd.read_csv(file_path2, storage_options=storage_options),
        ]
    )
    assert df.equals(ds_df)


@pytest.mark.parametrize(
    "fs,data_path",
    [
        (None, lazy_fixture("local_path")),
        (lazy_fixture("local_fs"), lazy_fixture("local_path")),
        (lazy_fixture("s3_fs"), lazy_fixture("s3_path")),
    ],
)
def test_csv_roundtrip(ray_start_regular_shared, fs, data_path):
    # Single block.
    df = pd.DataFrame({"one": [1, 2, 3], "two": ["a", "b", "c"]})
    ds = ray.data.from_pandas([df])
    ds._set_uuid("data")
    ds.write_csv(data_path, filesystem=fs)
    file_path = os.path.join(data_path, "data_000000.csv")
    ds2 = ray.data.read_csv([file_path], filesystem=fs)
    ds2df = ds2.to_pandas()
    assert ds2df.equals(df)
    # Test metadata ops.
    for block, meta in ds2._plan.execute().get_blocks_with_metadata():
        BlockAccessor.for_block(ray.get(block)).size_bytes() == meta.size_bytes

    # Two blocks.
    df2 = pd.DataFrame({"one": [4, 5, 6], "two": ["e", "f", "g"]})
    ds = ray.data.from_pandas([df, df2])
    ds._set_uuid("data")
    ds.write_csv(data_path, filesystem=fs)
    ds2 = ray.data.read_csv(data_path, parallelism=2, filesystem=fs)
    ds2df = ds2.to_pandas()
    assert pd.concat([df, df2], ignore_index=True).equals(ds2df)
    # Test metadata ops.
    for block, meta in ds2._plan.execute().get_blocks_with_metadata():
        BlockAccessor.for_block(ray.get(block)).size_bytes() == meta.size_bytes


@pytest.mark.parametrize(
    "fs,data_path,endpoint_url",
    [
        (None, lazy_fixture("local_path"), None),
        (lazy_fixture("local_fs"), lazy_fixture("local_path"), None),
        (lazy_fixture("s3_fs"), lazy_fixture("s3_path"), lazy_fixture("s3_server")),
    ],
)
def test_csv_write_block_path_provider(
    ray_start_regular_shared,
    fs,
    data_path,
    endpoint_url,
    test_block_write_path_provider,
):
    if endpoint_url is None:
        storage_options = {}
    else:
        storage_options = dict(client_kwargs=dict(endpoint_url=endpoint_url))

    # Single block.
    df1 = pd.DataFrame({"one": [1, 2, 3], "two": ["a", "b", "c"]})
    ds = ray.data.from_pandas([df1])
    ds._set_uuid("data")
    ds.write_csv(
        data_path, filesystem=fs, block_path_provider=test_block_write_path_provider
    )
    file_path = os.path.join(data_path, "000000_03_data.test.csv")
    assert df1.equals(pd.read_csv(file_path, storage_options=storage_options))

    # Two blocks.
    df2 = pd.DataFrame({"one": [4, 5, 6], "two": ["e", "f", "g"]})
    ds = ray.data.from_pandas([df1, df2])
    ds._set_uuid("data")
    ds.write_csv(
        data_path, filesystem=fs, block_path_provider=test_block_write_path_provider
    )
    file_path2 = os.path.join(data_path, "000001_03_data.test.csv")
    df = pd.concat([df1, df2])
    ds_df = pd.concat(
        [
            pd.read_csv(file_path, storage_options=storage_options),
            pd.read_csv(file_path2, storage_options=storage_options),
        ]
    )
    assert df.equals(ds_df)


<<<<<<< HEAD
def test_torch_datasource(ray_start_regular_shared, local_path):
    import torchvision

    # Download datasets to separate folders to prevent interference.
    torch_dataset_root = os.path.join(local_path, "torch")
    ray_dataset_root = os.path.join(local_path, "ray")

    torch_dataset = torchvision.datasets.MNIST(torch_dataset_root, download=True)
    expected_data = list(torch_dataset)

    def dataset_factory():
        return torchvision.datasets.MNIST(ray_dataset_root, download=True)

    ray_dataset = ray.data.read_datasource(
        SimpleTorchDatasource(), parallelism=1, dataset_factory=dataset_factory
    )
    actual_data = list(next(ray_dataset.iter_batches(batch_size=None)))

    assert actual_data == expected_data


def test_torch_datasource_value_error(ray_start_regular_shared, local_path):
    import torchvision

    dataset = torchvision.datasets.MNIST(local_path, download=True)

    with pytest.raises(ValueError):
        # `dataset_factory` should be a function, not a Torch dataset.
        ray.data.read_datasource(
            SimpleTorchDatasource(),
            parallelism=1,
            dataset_factory=dataset,
        )
=======
# NOTE: The last test using the shared ray_start_regular_shared cluster must use the
# shutdown_only fixture so the shared cluster is shut down, otherwise the below
# test_write_datasource_ray_remote_args test, which uses a cluster_utils cluster, will
# fail with a double-init.
def test_csv_read_no_header(shutdown_only, tmp_path):
    from pyarrow import csv

    file_path = os.path.join(tmp_path, "test.csv")
    df = pd.DataFrame({"one": [1, 2, 3], "two": ["a", "b", "c"]})
    df.to_csv(file_path, index=False, header=False)
    ds = ray.data.read_csv(
        file_path,
        read_options=csv.ReadOptions(column_names=["one", "two"]),
    )
    out_df = ds.to_pandas()
    assert df.equals(out_df)
>>>>>>> 3fb63847


class NodeLoggerOutputDatasource(Datasource[Union[ArrowRow, int]]):
    """A writable datasource that logs node IDs of write tasks, for testing."""

    def __init__(self):
        @ray.remote
        class DataSink:
            def __init__(self):
                self.rows_written = 0
                self.enabled = True
                self.node_ids = set()

            def write(self, node_id: str, block: Block) -> str:
                block = BlockAccessor.for_block(block)
                if not self.enabled:
                    raise ValueError("disabled")
                self.rows_written += block.num_rows()
                self.node_ids.add(node_id)
                return "ok"

            def get_rows_written(self):
                return self.rows_written

            def get_node_ids(self):
                return self.node_ids

            def set_enabled(self, enabled):
                self.enabled = enabled

        self.data_sink = DataSink.remote()
        self.num_ok = 0
        self.num_failed = 0

    def do_write(
        self,
        blocks: List[ObjectRef[Block]],
        metadata: List[BlockMetadata],
        ray_remote_args: Dict[str, Any],
        **write_args,
    ) -> List[ObjectRef[WriteResult]]:
        data_sink = self.data_sink

        @ray.remote
        def write(b):
            node_id = ray.get_runtime_context().node_id.hex()
            return ray.get(data_sink.write.remote(node_id, b))

        tasks = []
        for b in blocks:
            tasks.append(write.options(**ray_remote_args).remote(b))
        return tasks

    def on_write_complete(self, write_results: List[WriteResult]) -> None:
        assert all(w == "ok" for w in write_results), write_results
        self.num_ok += 1

    def on_write_failed(
        self, write_results: List[ObjectRef[WriteResult]], error: Exception
    ) -> None:
        self.num_failed += 1


def test_write_datasource_ray_remote_args(ray_start_cluster):
    cluster = ray_start_cluster
    cluster.add_node(
        resources={"foo": 100},
        num_cpus=1,
    )
    cluster.add_node(resources={"bar": 100}, num_cpus=1)

    ray.init(cluster.address)

    @ray.remote
    def get_node_id():
        return ray.get_runtime_context().node_id.hex()

    bar_node_id = ray.get(get_node_id.options(resources={"bar": 1}).remote())

    output = NodeLoggerOutputDatasource()
    ds = ray.data.range(100, parallelism=10)
    # Pin write tasks to
    ds.write_datasource(output, ray_remote_args={"resources": {"bar": 1}})
    assert output.num_ok == 1
    assert output.num_failed == 0
    assert ray.get(output.data_sink.get_rows_written.remote()) == 100

    node_ids = ray.get(output.data_sink.get_node_ids.remote())
    assert node_ids == {bar_node_id}


if __name__ == "__main__":
    import sys

    sys.exit(pytest.main(["-v", __file__]))<|MERGE_RESOLUTION|>--- conflicted
+++ resolved
@@ -1972,7 +1972,6 @@
     assert df.equals(ds_df)
 
 
-<<<<<<< HEAD
 def test_torch_datasource(ray_start_regular_shared, local_path):
     import torchvision
 
@@ -2006,7 +2005,8 @@
             parallelism=1,
             dataset_factory=dataset,
         )
-=======
+
+
 # NOTE: The last test using the shared ray_start_regular_shared cluster must use the
 # shutdown_only fixture so the shared cluster is shut down, otherwise the below
 # test_write_datasource_ray_remote_args test, which uses a cluster_utils cluster, will
@@ -2023,7 +2023,6 @@
     )
     out_df = ds.to_pandas()
     assert df.equals(out_df)
->>>>>>> 3fb63847
 
 
 class NodeLoggerOutputDatasource(Datasource[Union[ArrowRow, int]]):
