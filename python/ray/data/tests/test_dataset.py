--- conflicted
+++ resolved
@@ -20,14 +20,10 @@
 from ray.data.datasource import DummyOutputDatasource
 from ray.data.datasource.csv_datasource import CSVDatasource
 from ray.data.block import BlockAccessor
-<<<<<<< HEAD
 from ray.data.datasource.file_based_datasource import (_unwrap_protocol,
                                                        _is_url, _encode_url)
-=======
-from ray.data.datasource.file_based_datasource import _unwrap_protocol
 from ray.data.extensions.tensor_extension import (
     TensorArray, TensorDtype, ArrowTensorType, ArrowTensorArray)
->>>>>>> 6011d419
 import ray.data.tests.util as util
 from ray.data.tests.conftest import *  # noqa
 
