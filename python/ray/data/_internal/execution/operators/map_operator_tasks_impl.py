from typing import Callable, Optional, List, Dict, TYPE_CHECKING

import ray
from ray.data._internal.remote_fn import cached_remote_fn
from ray.data._internal.memory_tracing import trace_allocation
from ray.data._internal.execution.interfaces import (
    RefBundle,
)
from ray.data._internal.execution.util import merge_ref_bundles
from ray.data.block import Block, BlockAccessor, BlockExecStats
from ray.data.context import DatasetContext
from ray.types import ObjectRef
from ray._raylet import ObjectRefGenerator

if TYPE_CHECKING:
    from ray.data._internal.execution.operators.map_operator import MapOperator


def _map_task(fn: Callable, *blocks: List[Block]):
    """Remote function for a single operator task.

    Args:
        fn: The callable that takes Iterator[Block] as input and returns
            Iterator[Block] as output.
        blocks: The concrete block values from the task ref bundle.

    Returns:
        A generator of blocks, followed by the list of BlockMetadata for the blocks
        as the last generator return.
    """
    output_metadata = []
    stats = BlockExecStats.builder()
    for b_out in fn(blocks):
        m_out = BlockAccessor.for_block(b_out).get_metadata([], None)
        m_out.exec_stats = stats.build()
        output_metadata.append(m_out)
        yield b_out
        stats = BlockExecStats.builder()
    yield output_metadata


class _TaskState:
    """Tracks the driver-side state for an MapOperator task.

    Attributes:
        inputs: The input ref bundle.
        output: The output ref bundle that is set when the task completes.
    """

    def __init__(self, inputs: RefBundle):
        self.inputs: RefBundle = inputs
        self.output: Optional[RefBundle] = None


class MapOperatorTasksImpl:
    def __init__(self, op: "MapOperator"):
<<<<<<< HEAD
        # Put the function def in the object store to avoid repeated serialization
        # in case it's large (i.e., closure captures large objects).
        self._transform_fn_ref = ray.put(op.get_transform_fn())
=======
        # Execution arguments.
        self._op = op
        self._transform_fn = op.get_transform_fn()
>>>>>>> a6e8a18d
        self._ray_remote_args = op.ray_remote_args()

        # The temporary block bundle used to accumulate inputs until they meet the
        # min_rows_per_batch requirement.
        self._block_bundle: Optional[RefBundle] = None
        self._min_rows_per_batch: int = op._min_rows_per_batch

        # Execution state.
        self._tasks: Dict[ObjectRef[ObjectRefGenerator], _TaskState] = {}
        self._tasks_by_output_order: Dict[int, _TaskState] = {}
        self._input_deps_done: bool = 0
        self._next_task_index: int = 0
        self._next_output_index: int = 0
        self._obj_store_mem_alloc: int = 0
        self._obj_store_mem_freed: int = 0
        self._obj_store_mem_cur: int = 0
        self._obj_store_mem_peak: int = 0

    def add_input(self, bundle: RefBundle) -> None:
        if self._min_rows_per_batch is None:
            self._create_task(bundle)
            return

        def get_num_rows(bundle: Optional[RefBundle]):
            if bundle is None:
                return 0
            if bundle.num_rows() is None:
                return float("inf")
            return bundle.num_rows()

        bundle_rows = get_num_rows(bundle)
        if bundle_rows == 0:
            return

        num_rows = get_num_rows(self._block_bundle) + bundle_rows
        if num_rows > self._min_rows_per_batch:
            if self._block_bundle:
                self._create_task(self._block_bundle)
                self._block_bundle = bundle
            else:
                self._create_task(bundle)
        else:
            self._block_bundle = merge_ref_bundles(self._block_bundle, bundle)

    def inputs_done(self, input_index: int) -> None:
        self._input_deps_done += 1
        assert self._input_deps_done <= len(self._op._input_dependencies)
        if (
            self._input_deps_done == len(self._op._input_dependencies)
            and self._block_bundle
        ):
            self._create_task(self._block_bundle)
            self._block_bundle = None

    def work_completed(self, ref: ObjectRef[ObjectRefGenerator]) -> None:
        task = self._tasks.pop(ref)
        all_refs = list(ray.get(ref))
        block_refs = all_refs[:-1]
        block_metas = ray.get(all_refs[-1])
        del ref
        assert len(block_metas) == len(block_refs), (block_refs, block_metas)
        for ref in block_refs:
            trace_allocation(ref, "map_operator_work_completed")
        task.output = RefBundle(list(zip(block_refs, block_metas)), owns_blocks=True)
        allocated = task.output.size_bytes()
        self._obj_store_mem_alloc += allocated
        self._obj_store_mem_cur += allocated
        # TODO(ekl) this isn't strictly correct if multiple operators depend on this
        # bundle, but it doesn't happen in linear dags for now.
        freed = task.inputs.destroy_if_owned()
        if freed:
            self._obj_store_mem_freed += freed
            self._obj_store_mem_cur -= freed
        if self._obj_store_mem_cur > self._obj_store_mem_peak:
            self._obj_store_mem_peak = self._obj_store_mem_cur

    def has_next(self) -> bool:
        i = self._next_output_index
        return (
            i in self._tasks_by_output_order
            and self._tasks_by_output_order[i].output is not None
        )

    def get_next(self) -> RefBundle:
        i = self._next_output_index
        self._next_output_index += 1
        bundle = self._tasks_by_output_order.pop(i).output
        self._obj_store_mem_cur -= bundle.size_bytes()
        return bundle

    def get_work_refs(self) -> List[ray.ObjectRef]:
        return list(self._tasks)

    def shutdown(self) -> None:
        # Cancel all active tasks.
        for task in self._tasks:
            ray.cancel(task)
        # Wait until all tasks have failed or been cancelled.
        for task in self._tasks:
            try:
                ray.get(task)
            except ray.exceptions.RayError:
                # Cancellation either succeeded, or the task had already failed with
                # a different error, or cancellation failed. In all cases, we
                # swallow the exception.
                pass

    def _create_task(self, bundle: RefBundle) -> None:
        input_blocks = []
        for block, _ in bundle.blocks:
            input_blocks.append(block)
        # TODO fix for Ray client: https://github.com/ray-project/ray/issues/30458
        if not DatasetContext.get_current().block_splitting_enabled:
            raise NotImplementedError("New backend requires block splitting")
        map_task = cached_remote_fn(_map_task, num_returns="dynamic")
        generator_ref = map_task.options(**self._ray_remote_args).remote(
            self._transform_fn_ref, *input_blocks
        )
        task = _TaskState(bundle)
        self._tasks[generator_ref] = task
        self._tasks_by_output_order[self._next_task_index] = task
        self._next_task_index += 1
        self._obj_store_mem_cur += bundle.size_bytes()
        if self._obj_store_mem_cur > self._obj_store_mem_peak:
            self._obj_store_mem_peak = self._obj_store_mem_cur<|MERGE_RESOLUTION|>--- conflicted
+++ resolved
@@ -54,16 +54,13 @@
 
 class MapOperatorTasksImpl:
     def __init__(self, op: "MapOperator"):
-<<<<<<< HEAD
+        # Execution arguments.
+        self._op = op
+        self._ray_remote_args = op.ray_remote_args()
+
         # Put the function def in the object store to avoid repeated serialization
         # in case it's large (i.e., closure captures large objects).
         self._transform_fn_ref = ray.put(op.get_transform_fn())
-=======
-        # Execution arguments.
-        self._op = op
-        self._transform_fn = op.get_transform_fn()
->>>>>>> a6e8a18d
-        self._ray_remote_args = op.ray_remote_args()
 
         # The temporary block bundle used to accumulate inputs until they meet the
         # min_rows_per_batch requirement.
