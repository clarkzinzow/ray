import copy
import functools
import itertools
import uuid
from typing import (
    TYPE_CHECKING,
    Any,
    Callable,
    Dict,
    Iterable,
    Iterator,
    List,
    Optional,
    Tuple,
    Union,
)

import ray
from ray.data._internal.block_list import BlockList
from ray.data._internal.compute import (
    UDF,
    ActorPoolStrategy,
    BlockTransform,
    CallableClass,
    ComputeStrategy,
    get_compute,
    is_task_compute,
)
from ray.data._internal.dataset_logger import DatasetLogger
from ray.data._internal.lazy_block_list import LazyBlockList
from ray.data._internal.stats import DatasetStats
from ray.data.block import Block
from ray.data.context import DatasetContext

if TYPE_CHECKING:
    import pyarrow


# Scheduling strategy can be inherited from prev stage if not specified.
INHERITABLE_REMOTE_ARGS = ["scheduling_strategy"]


logger = DatasetLogger(__name__)


class Stage:
    """Represents a Dataset transform stage (e.g., map or shuffle)."""

    def __init__(self, name: str, num_blocks: Optional[int]):
        self.name = name
        self.num_blocks = num_blocks

    def __call__(
        self, blocks: BlockList, clear_input_blocks: bool
    ) -> Tuple[BlockList, dict]:
        """Execute this stage against the given blocks."""
        raise NotImplementedError

    def can_fuse(self, other: "Stage") -> bool:
        """Return whether this can be fused with another stage."""
        raise NotImplementedError

    def fuse(self, other: "Stage") -> "Stage":
        """Fuse this stage with a compatible stage."""
        raise NotImplementedError

    def __repr__(self):
        return f'{type(self).__name__}("{self.name}")'

    def __str__(self):
        return repr(self)


class ExecutionPlan:
    """A lazy execution plan for a Dataset."""

    # Implementation Notes:
    #
    # This lazy execution plan takes in an input block list and builds up a chain of
    # BlockList --> BlockList stages. When execution is triggered, it tries to fuse
    # together stages in order to reduce Ray task overhead and data copies.
    #
    # Internally, the execution plan holds two block lists:
    #   * _in_blocks: The (possibly lazy) input block list.
    #   * _snapshot_blocks: A snapshot of a computed block list, where this snapshot
    #     is the cached output of executing some prefix in the stage chain.
    #
    # The stages in this execution plan are partitioned into two subchains: before the
    # snapshot and after the snapshot. When the snapshot exists from a previous
    # execution, any future executions will only have to execute the "after the
    # snapshot" subchain, using the snapshot as the input to that subchain.

    def __init__(
        self,
        in_blocks: BlockList,
        stats: DatasetStats,
        dataset_uuid=None,
        *,
        run_by_consumer: bool,
    ):
        """Create a plan with no transformation stages.

        Args:
            in_blocks: Base list of blocks.
            stats: Stats for the base blocks.
            dataset_uuid: Dataset's UUID.
            run_by_consumer: Whether this plan is invoked to run by the consumption
            APIs (e.g. .iter_batches()).
        """
        self._in_blocks = in_blocks
        self._in_stats = stats
        # A computed snapshot of some prefix of stages.
        self._snapshot_blocks = None
        self._snapshot_stats = None
        # Chains of stages.
        self._stages_before_snapshot = []
        self._stages_after_snapshot = []
        # Cache of optimized stages.
        self._last_optimized_stages = None

        self._dataset_uuid = dataset_uuid or uuid.uuid4().hex
        if not stats.dataset_uuid:
            stats.dataset_uuid = self._dataset_uuid

        self._run_by_consumer = run_by_consumer

    def __repr__(self) -> str:
        return (
            f"ExecutionPlan("
            f"dataset_uuid={self._dataset_uuid}, "
            f"run_by_consumer={self._run_by_consumer}, "
            f"in_blocks={self._in_blocks}, "
            f"stages_before_snapshot={self._stages_before_snapshot}, "
            f"stages_after_snapshot={self._stages_after_snapshot}, "
            f"snapshot_blocks={self._snapshot_blocks})"
        )

    def with_stage(self, stage: "Stage") -> "ExecutionPlan":
        """Return a copy of this plan with the given stage appended.

        Args:
            stage: The stage to append.

        Returns:
            A new ExecutionPlan with this stage appended.
        """
        copy = self.copy()
        copy._stages_after_snapshot.append(stage)
        return copy

    def copy(self) -> "ExecutionPlan":
        """Create a shallow copy of this execution plan.

        This copy can be executed without mutating the original, but clearing the copy
        will also clear the original.

        Returns:
            A shallow copy of this execution plan.
        """
        plan_copy = ExecutionPlan(
            self._in_blocks, self._in_stats, run_by_consumer=self._run_by_consumer
        )
        if self._snapshot_blocks is not None:
            # Copy over the existing snapshot.
            plan_copy._snapshot_blocks = self._snapshot_blocks
            plan_copy._snapshot_stats = self._snapshot_stats
        plan_copy._stages_before_snapshot = self._stages_before_snapshot.copy()
        plan_copy._stages_after_snapshot = self._stages_after_snapshot.copy()
        return plan_copy

    def deep_copy(self, preserve_uuid: bool = False) -> "ExecutionPlan":
        """Create a deep copy of this execution plan.

        This copy can be executed AND cleared without mutating the original.

        Args:
            preserve_uuid: Whether to preserve the original UUID in the copy.

        Returns:
            A deep copy of this execution plan.
        """
        dataset_uuid = None
        if preserve_uuid:
            dataset_uuid = self._dataset_uuid
        in_blocks = self._in_blocks
        if isinstance(in_blocks, BlockList):
            in_blocks = in_blocks.copy()
        plan_copy = ExecutionPlan(
            in_blocks,
            copy.copy(self._in_stats),
            dataset_uuid=dataset_uuid,
            run_by_consumer=self._run_by_consumer,
        )
        if self._snapshot_blocks:
            # Copy over the existing snapshot.
            plan_copy._snapshot_blocks = self._snapshot_blocks.copy()
            plan_copy._snapshot_stats = copy.copy(self._snapshot_stats)
        plan_copy._stages_before_snapshot = self._stages_before_snapshot.copy()
        plan_copy._stages_after_snapshot = self._stages_after_snapshot.copy()
        return plan_copy

    def initial_num_blocks(self) -> int:
        """Get the estimated number of blocks after applying all plan stages."""
        if self.has_computed_output():
            return self._snapshot_blocks.initial_num_blocks()
        for stage in self._stages_after_snapshot[::-1]:
            if stage.num_blocks is not None:
                return stage.num_blocks
        if self._snapshot_blocks is not None:
            return self._snapshot_blocks.initial_num_blocks()
        for stage in self._stages_before_snapshot[::-1]:
            if stage.num_blocks is not None:
                return stage.num_blocks
        if self._in_blocks is not None:
            return self._in_blocks.initial_num_blocks()
        return None

    def schema(
        self, fetch_if_missing: bool = False
    ) -> Union[type, "pyarrow.lib.Schema"]:
        """Get the schema after applying all plan stages.

        Args:
            fetch_if_missing: Whether to execute the plan to fetch the schema.

        Returns:
            The schema of the output dataset.
        """
        from ray.data._internal.stage_impl import RandomizeBlocksStage

        if self._stages_after_snapshot:
            if fetch_if_missing:
                if isinstance(self._stages_after_snapshot[-1], RandomizeBlocksStage):
                    # TODO(ekl): this is a hack to optimize the case where we have a
                    # trailing randomize block stages. That stage has no effect and
                    # so we don't need to execute all blocks to get the schema.
                    a = self._stages_after_snapshot.pop()
                    try:
                        self.execute()
                    finally:
                        self._stages_after_snapshot.append(a)
                else:
                    self.execute()
            elif len(self._stages_after_snapshot) == 1 and isinstance(
                self._stages_after_snapshot[-1], RandomizeBlocksStage
            ):
                # If RandomizeBlocksStage is last stage, we execute it (regardless of
                # the fetch_if_missing), since RandomizeBlocksStage is just changing
                # the order of references (hence super cheap).
                self.execute()
            else:
                return None
        # Snapshot is now guaranteed to be the output of the final stage or None.
        blocks = self._snapshot_blocks
        if not blocks:
            return None
        # Don't force fetching in case it's a lazy block list, in which case we
        # don't want to trigger full execution for a schema read. If we want to
        # trigger execution to get schema, we'll trigger read tasks progressively
        # until a viable schema is available, below.
        metadata = blocks.get_metadata(fetch_if_missing=False)
        # Some blocks could be empty, in which case we cannot get their schema.
        # TODO(ekl) validate schema is the same across different blocks.
        for m in metadata:
            if m.schema is not None and (m.num_rows is None or m.num_rows > 0):
                return m.schema
        if not fetch_if_missing:
            return None
        # Synchronously fetch the schema.
        # For lazy block lists, this launches read tasks and fetches block metadata
        # until we find valid block schema.
        for _, m in blocks.iter_blocks_with_metadata():
            if m.schema is not None and (m.num_rows is None or m.num_rows > 0):
                return m.schema
        return None

    def meta_count(self) -> Optional[int]:
        """Get the number of rows after applying all plan stages if possible.

        This method will never trigger any computation.

        Returns:
            The number of records of the result Dataset, or None.
        """
        if self._stages_after_snapshot:
            return None
        # Snapshot is now guaranteed to be the output of the final stage or None.
        blocks = self._snapshot_blocks
        metadata = blocks.get_metadata() if blocks else None
        if metadata and all(m.num_rows is not None for m in metadata):
            return sum(m.num_rows for m in metadata)
        else:
            return None

    def execute(
        self,
        allow_clear_input_blocks: bool = True,
        force_read: bool = False,
    ) -> BlockList:
        """Execute this plan.

        Args:
            allow_clear_input_blocks: Whether we should try to clear the input blocks
                for each stage.
            force_read: Whether to force the read stage to fully execute.

        Returns:
            The blocks of the output dataset.
        """
        if not self.has_computed_output():
            context = DatasetContext.get_current()

            # Read stage is handled with the legacy execution impl for now.
            if context.new_execution_backend and not self.is_read_stage_equivalent():
                from ray.data._internal.execution.bulk_executor import BulkExecutor
                from ray.data._internal.execution.interfaces import ExecutionOptions
                from ray.data._internal.execution.legacy_compat import (
                    execute_to_legacy_block_list,
                )
<<<<<<< HEAD

                executor = BulkExecutor(ExecutionOptions())
                blocks = execute_to_legacy_block_list(
                    executor, self, owns_blocks=allow_clear_input_blocks
                )
                stats = executor.get_stats()

            else:
                blocks, stats, stages = self._optimize()

                for stage_idx, stage in enumerate(stages):
                    if allow_clear_input_blocks:
                        clear_input_blocks = self._should_clear_input_blocks(
                            blocks, stage_idx
                        )
                    else:
                        clear_input_blocks = False
                    stats_builder = stats.child_builder(stage.name)
                    blocks, stage_info = stage(
                        blocks, clear_input_blocks, self._run_by_consumer
                    )
                    if stage_info:
                        stats = stats_builder.build_multistage(stage_info)
                    else:
                        stats = stats_builder.build(blocks)
                    stats.dataset_uuid = uuid.uuid4().hex
                    if context.enable_auto_log_stats:
                        logger.info(stats.summary_string(include_parent=False))

=======
                if stage_info:
                    stats = stats_builder.build_multistage(stage_info)
                else:
                    stats = stats_builder.build(blocks)
                stats.dataset_uuid = uuid.uuid4().hex

                stats_summary_string = stats.summary_string(include_parent=False)
                logger.get_logger(log_to_stdout=context.enable_auto_log_stats).info(
                    stats_summary_string,
                )
>>>>>>> 00f39071
            # Set the snapshot to the output of the final stage.
            self._snapshot_blocks = blocks
            self._snapshot_stats = stats
            self._snapshot_stats.dataset_uuid = self._dataset_uuid
            self._stages_before_snapshot += self._stages_after_snapshot
            self._stages_after_snapshot = []
        if _is_lazy(self._snapshot_blocks) and force_read:
            self._snapshot_blocks = self._snapshot_blocks.compute_to_blocklist()
        return self._snapshot_blocks

    def clear_block_refs(self) -> None:
        """Clear all cached block references of this plan, including input blocks.

        This will render the plan un-executable unless the root is a LazyBlockList."""
        self._in_blocks.clear()
        self._snapshot_blocks = None
        self._snapshot_stats = None
        # We're erasing the snapshot, so put all stages into the "after snapshot"
        # bucket.
        self._stages_after_snapshot = (
            self._stages_before_snapshot + self._stages_after_snapshot
        )
        self._stages_before_snapshot = []

    def stats(self) -> DatasetStats:
        """Return stats for this plan, forcing execution if needed."""
        self.execute()
        return self._snapshot_stats

    def _should_clear_input_blocks(
        self,
        blocks: BlockList,
        stage_idx: int,
    ):
        """Whether the provided blocks should be cleared when passed into the stage.

        Args:
            blocks: The blocks that we may want to clear.
            stage_idx: The position of the stage in the optimized after-snapshot chain.
        """
        if stage_idx != 0 or self._stages_before_snapshot:
            # Not the first stage, always clear stage input blocks.
            return True
        elif isinstance(blocks, LazyBlockList):
            # Always clear lazy input blocks since they can be recomputed.
            return True
        else:
            # Otherwise, we have non-lazy input blocks that's the source of this
            # execution plan, so we don't clear these.
            return False

    def _optimize(self) -> Tuple[BlockList, DatasetStats, List[Stage]]:
        """Apply stage fusion optimizations, returning an updated source block list and
        associated stats, and a set of optimized stages.
        """
        context = DatasetContext.get_current()
        blocks, stats, stages = self._get_source_blocks_and_stages()
        if context.optimize_reorder_stages:
            stages = _reorder_stages(stages)
        if context.optimize_fuse_stages:
            if context.optimize_fuse_read_stages:
                # If using a lazy datasource, rewrite read stage into one-to-one stage
                # so it can be fused into downstream stages.
                blocks, stats, stages = _rewrite_read_stages(
                    blocks, stats, stages, self._dataset_uuid
                )
            stages = _fuse_one_to_one_stages(stages)
            self._last_optimized_stages = stages
        return blocks, stats, stages

    def _get_source_blocks_and_stages(
        self,
    ) -> Tuple[BlockList, DatasetStats, List[Stage]]:
        """Get the source blocks, corresponding stats, and the stages for plan
        execution.

        If a computed snapshot exists and has not been cleared, return the snapshot
        blocks and stats; otherwise, return the input blocks and stats that the plan was
        created with.
        """
        stages = self._stages_after_snapshot.copy()
        if self._snapshot_blocks is not None:
            if not self._snapshot_blocks.is_cleared():
                # If snapshot exists, we only have to execute the plan from the
                # snapshot.
                blocks = self._snapshot_blocks
                stats = self._snapshot_stats
                # Unlink the snapshot blocks from the plan so we can eagerly reclaim the
                # snapshot block memory after the first stage is done executing.
                self._snapshot_blocks = None
            else:
                # Snapshot exists but has been cleared, so we need to recompute from the
                # source (input blocks).
                blocks = self._in_blocks
                stats = self._in_stats
                stages = self._stages_before_snapshot + self._stages_after_snapshot
        else:
            # If no snapshot exists, we have to execute the full plan from the
            # beginning.
            blocks = self._in_blocks
            stats = self._in_stats
            if not self.has_lazy_input():
                # If not a lazy datasource, unlink the input blocks from the plan so we
                # can eagerly reclaim the input block memory after the first stage is
                # done executing.
                self._in_blocks = None
        return blocks, stats, stages

    def has_lazy_input(self) -> bool:
        """Return whether this plan has lazy input blocks."""
        return _is_lazy(self._in_blocks)

    def is_read_stage_equivalent(self) -> bool:
        """Return whether this plan can be executed as only a read stage."""
        from ray.data._internal.stage_impl import RandomizeBlocksStage

        context = DatasetContext.get_current()
        remaining_stages = self._stages_after_snapshot
        if (
            context.optimize_fuse_stages
            and remaining_stages
            and isinstance(remaining_stages[0], RandomizeBlocksStage)
        ):
            remaining_stages = remaining_stages[1:]
        return (
            self.has_lazy_input()
            and not self._stages_before_snapshot
            and not remaining_stages
            and (
                not self._snapshot_blocks
                or isinstance(self._snapshot_blocks, LazyBlockList)
            )
        )

    def has_computed_output(self) -> bool:
        """Whether this plan has a computed snapshot for the final stage, i.e. for the
        output of this plan.
        """
        return (
            self._snapshot_blocks is not None
            and not self._stages_after_snapshot
            and not self._snapshot_blocks.is_cleared()
        )


def _pack_args(
    self_fn_args: Iterable[Any],
    self_fn_kwargs: Dict[str, Any],
    prev_fn_args: Iterable[Any],
    prev_fn_kwargs: Dict[str, Any],
) -> Tuple[
    Tuple[Any],
    Callable[
        [Tuple[Any]],
        Tuple[
            Tuple[Any],
            Dict[str, Any],
            Tuple[Any],
            Dict[str, Any],
        ],
    ],
]:
    """Pack the (kw)args from two stages into a single, flat positional args tuple that
    can be given to a Ray task, ensuring resoultion of each argument.
    This function returns this args tuple along with a function that will unpack this
    flat args tuple back into it's original args and kwargs structure.
    """
    if not self_fn_args:
        self_fn_args = tuple()
    if not self_fn_kwargs:
        self_fn_kwargs = {}
    if not prev_fn_args:
        prev_fn_args = tuple()
    if not prev_fn_kwargs:
        prev_fn_kwargs = {}
    # Offsets into flat args tuple.
    offsets = list(
        itertools.accumulate(
            [
                len(self_fn_args),
                len(prev_fn_args),
                len(self_fn_kwargs),
                len(prev_fn_kwargs),
            ]
        )
    )
    # Keys for the kwargs.
    keys = list(self_fn_kwargs.keys()) + list(prev_fn_kwargs.keys())

    fn_args = (
        self_fn_args
        + prev_fn_args
        + tuple(self_fn_kwargs.values())
        + tuple(prev_fn_kwargs.values())
    )

    def unpack(
        fn_args: List[Any],
    ) -> Tuple[List[Any], Dict[str, Any], List[Any], Dict[str, Any]]:
        self_fn_args = fn_args[: offsets[0]]
        prev_fn_args = fn_args[offsets[0] : offsets[1]]
        self_fn_kwargs = fn_args[offsets[1] : offsets[2]]
        prev_fn_kwargs = fn_args[offsets[2] :]
        prev_key_offset = offsets[2] - offsets[1]
        self_fn_kwargs = {k: v for k, v in zip(keys[:prev_key_offset], self_fn_kwargs)}
        prev_fn_kwargs = {k: v for k, v in zip(keys[prev_key_offset:], prev_fn_kwargs)}
        return self_fn_args, self_fn_kwargs, prev_fn_args, prev_fn_kwargs

    return fn_args, unpack


class OneToOneStage(Stage):
    """A stage that transforms blocks independently (e.g., map or filter)."""

    def __init__(
        self,
        name: str,
        block_fn: BlockTransform,
        compute: Union[str, ComputeStrategy],
        ray_remote_args: dict,
        target_block_size: Optional[int] = None,
        fn: Optional[UDF] = None,
        fn_args: Optional[Iterable[Any]] = None,
        fn_kwargs: Optional[Dict[str, Any]] = None,
        fn_constructor_args: Optional[Iterable[Any]] = None,
        fn_constructor_kwargs: Optional[Dict[str, Any]] = None,
    ):
        super().__init__(name, None)
        self.block_fn = block_fn
        self.compute = compute or "tasks"
        self.ray_remote_args = ray_remote_args or {}
        self.target_block_size = target_block_size
        self.fn = fn
        self.fn_args = fn_args
        self.fn_kwargs = fn_kwargs
        self.fn_constructor_args = fn_constructor_args
        self.fn_constructor_kwargs = fn_constructor_kwargs

    def can_fuse(self, prev: Stage):
        if not isinstance(prev, OneToOneStage):
            return False
        # Allow fusing tasks->actors if the resources are compatible (read->map), but
        # not the other way around. The latter will be used as the compute if fused.
        if is_task_compute(self.compute) and prev.compute != self.compute:
            return False
        if (
            isinstance(self.fn, CallableClass)
            and isinstance(prev.fn, CallableClass)
            and (
                prev.fn != self.fn
                or (
                    prev.fn_constructor_args != self.fn_constructor_args
                    or prev.fn_constructor_kwargs != self.fn_constructor_kwargs
                )
            )
        ):
            # Fusing callable classes is only supported if they are the same function
            # AND their construction arguments are the same.
            # TODO(Clark): Support multiple callable classes instantiating in the same
            # actor worker constructor.
            return False
        if not _are_remote_args_compatible(prev.ray_remote_args, self.ray_remote_args):
            return False
        return True

    def fuse(self, prev: Stage):
        if not self.can_fuse(prev):
            raise ValueError(
                f"Tried to fuse {prev} with {self}, but these are not fusable."
            )
        name = prev.name + "->" + self.name
        prev_fn = prev.fn
        if isinstance(self.fn, CallableClass) and isinstance(prev_fn, CallableClass):
            assert self.fn == prev_fn
            assert (
                prev.fn_constructor_args == self.fn_constructor_args
                and prev.fn_constructor_kwargs == self.fn_constructor_kwargs
            )
            # If both UDFs are callable classes, they must be equal and have the same
            # construction args, so we tell the previous stage to reuse the passed
            # (instantiated) callable class UDF that's provided to the block function.
            use_outer_fn = True
            prev_fn = None
        else:
            # Otherwise, we're either fusing two non-callable class UDFs, or a
            # non-callable class UDF with a callable class UDF. In either case, prev
            # will be a non-callable class UDF, so we use it within the block function.
            use_outer_fn = False

        # Package args into a flat positional args list.
        fn_args, unpack_args = _pack_args(
            self.fn_args,
            self.fn_kwargs,
            prev.fn_args,
            prev.fn_kwargs,
        )

        block_fn1 = prev.block_fn
        block_fn2 = self.block_fn
        if prev.target_block_size is not None and self.target_block_size is not None:
            target_block_size = max(prev.target_block_size, self.target_block_size)
        elif prev.target_block_size is not None:
            target_block_size = prev.target_block_size
        else:
            target_block_size = self.target_block_size

        def block_fn(
            blocks: Iterable[Block],
            fn: UDF,
            *fn_args,
            **fn_kwargs,
        ) -> Iterable[Block]:
            assert not fn_kwargs, fn_kwargs
            # Unpack flat position args list into
            self_fn_args, self_fn_kwargs, prev_fn_args, prev_fn_kwargs = unpack_args(
                fn_args
            )
            self_fn_args = self_fn_args if fn is None else (fn,) + self_fn_args
            if use_outer_fn:
                prev_fn_ = fn
            else:
                prev_fn_ = prev_fn
            prev_fn_args = (
                prev_fn_args if prev_fn_ is None else (prev_fn_,) + prev_fn_args
            )
            blocks = block_fn1(blocks, *prev_fn_args, **prev_fn_kwargs)
            return block_fn2(blocks, *self_fn_args, **self_fn_kwargs)

        return OneToOneStage(
            name,
            block_fn,
            self.compute,
            prev.ray_remote_args,
            target_block_size=target_block_size,
            fn=self.fn,
            fn_args=fn_args,
            fn_kwargs={},
            fn_constructor_args=self.fn_constructor_args,
            fn_constructor_kwargs=self.fn_constructor_kwargs,
        )

    def __call__(
        self, blocks: BlockList, clear_input_blocks: bool, run_by_consumer: bool
    ) -> Tuple[BlockList, dict]:
        compute = get_compute(self.compute)
        assert (
            self.fn_constructor_args is None and self.fn_constructor_kwargs is None
        ) or isinstance(compute, ActorPoolStrategy)

        if blocks._owned_by_consumer:
            assert (
                run_by_consumer
            ), "Blocks owned by consumer can only be consumed by consumer"

        blocks = compute._apply(
            self.block_fn,
            self.ray_remote_args,
            blocks,
            clear_input_blocks,
            name=self.name,
            target_block_size=self.target_block_size,
            fn=self.fn,
            fn_args=self.fn_args,
            fn_kwargs=self.fn_kwargs,
            fn_constructor_args=self.fn_constructor_args,
            fn_constructor_kwargs=self.fn_constructor_kwargs,
        )
        assert isinstance(blocks, BlockList), blocks
        blocks._owned_by_consumer = run_by_consumer
        return blocks, {}


class AllToAllStage(Stage):
    """A stage that transforms blocks holistically (e.g., shuffle)."""

    def __init__(
        self,
        name: str,
        num_blocks: Optional[int],
        fn: Callable[[BlockList, bool, Callable], Tuple[BlockList, dict]],
        supports_block_udf: bool = False,
        block_udf: Optional[BlockTransform] = None,
        remote_args: Optional[Dict[str, Any]] = None,
    ):
        super().__init__(name, num_blocks)
        self.fn = fn
        self.supports_block_udf = supports_block_udf
        self.block_udf = block_udf
        self.ray_remote_args = remote_args or {}

    def can_fuse(self, prev: Stage):
        context = DatasetContext.get_current()
        # TODO(ekl) also support fusing shuffle stages to subsequent 1:1 stages.
        if not context.optimize_fuse_shuffle_stages:
            return False
        if not self.supports_block_udf:
            return False
        if not isinstance(prev, OneToOneStage):
            return False
        if not is_task_compute(prev.compute):
            return False
        if not _are_remote_args_compatible(prev.ray_remote_args, self.ray_remote_args):
            return False
        return True

    def fuse(self, prev: Stage):
        if not self.can_fuse(prev):
            raise ValueError(
                f"Tried to fuse {prev} with {self}, but these are not fusable."
            )
        assert self.supports_block_udf
        assert prev.fn_constructor_args is None and prev.fn_constructor_kwargs is None
        name = prev.name + "->" + self.name
        prev_fn_args = prev.fn_args or tuple()
        prev_fn_args = prev_fn_args if prev.fn is None else (prev.fn,) + prev_fn_args
        prev_fn_kwargs = prev.fn_kwargs or {}
        prev_block_fn = prev.block_fn
        if self.block_udf is None:

            def block_udf(blocks: Iterable[Block]) -> Iterable[Block]:
                yield from prev_block_fn(blocks, *prev_fn_args, **prev_fn_kwargs)

        else:
            self_block_udf = self.block_udf

            def block_udf(blocks: Iterable[Block]) -> Iterable[Block]:
                blocks = prev_block_fn(
                    blocks,
                    *prev_fn_args,
                    **prev_fn_kwargs,
                )
                yield from self_block_udf(blocks)

        return AllToAllStage(
            name, self.num_blocks, self.fn, True, block_udf, prev.ray_remote_args
        )

    def __call__(
        self, blocks: BlockList, clear_input_blocks: bool, run_by_consumer: bool
    ) -> Tuple[BlockList, dict]:
        from ray.data._internal.stage_impl import RandomizeBlocksStage

        in_blocks_owned_by_consumer = blocks._owned_by_consumer
        if in_blocks_owned_by_consumer:
            assert (
                run_by_consumer
            ), "Blocks owned by consumer can only be consumed by consumer"
        blocks, stage_info = self.fn(
            blocks, clear_input_blocks, self.block_udf, self.ray_remote_args
        )
        assert isinstance(blocks, BlockList), blocks

        # RandomizeBlocksStage is an in-place transformation, so the ownership
        # of blocks doesn't change.
        if isinstance(self, RandomizeBlocksStage):
            blocks._owned_by_consumer = in_blocks_owned_by_consumer
        else:
            blocks._owned_by_consumer = run_by_consumer

        return blocks, stage_info


def _rewrite_read_stages(
    blocks: BlockList,
    stats: DatasetStats,
    stages: List[Stage],
    dataset_uuid: str,
) -> Tuple[BlockList, DatasetStats, List[Stage]]:
    """Rewrites read stages into one-to-one stages, if needed."""
    if _is_lazy(blocks) and stages:
        blocks, stats, stages = _rewrite_read_stage(blocks, stages)
        stats.dataset_uuid = dataset_uuid
    return blocks, stats, stages


def _rewrite_read_stage(
    in_blocks: LazyBlockList, stages: List[Stage]
) -> Tuple[BlockList, DatasetStats, List[Stage]]:
    """Rewrite the read stage to a OneToOne stage over read tasks as input.

    For example, suppose the plan was [Read -> MapBatches(Fn)]. These stages cannot
    be fused, since read stages are handled specially.
    After rewriting to [GetReadTasks -> MapBatches(DoRead) -> MapBatches(Fn)],
    now we can fuse the latter two MapBatches stages into a single OneToOne stage:
    [GetReadTasks -> MapBatches(DoRead -> Fn)].

    Args:
        blocks: Lazy block list representing read stage.
        stages: List of current stages.

    Returns:
        Non-lazy block list containing read tasks for not-yet-read block partitions,
        new stats for the block list, and the new list of stages.
    """
    from ray.data._internal.stage_impl import RandomizeBlocksStage

    # Generate the "GetReadTasks" stage blocks.
    remote_args = in_blocks._remote_args
    blocks, metadata = [], []
    for read_task in in_blocks._tasks:
        blocks.append(ray.put(read_task._read_fn))
        metadata.append(read_task.get_metadata())
    block_list = BlockList(
        blocks, metadata, owned_by_consumer=in_blocks._owned_by_consumer
    )

    @_adapt_for_multiple_blocks
    def block_fn(read_fn: Callable[[], Iterator[Block]]) -> Iterator[Block]:
        for block in read_fn():
            yield block

    name = "read"

    # Fuse downstream randomize stage with the read stage if possible. This is needed
    # when .window() is called right after read->randomize, since it forces execution.
    has_randomize = stages and isinstance(stages[0], RandomizeBlocksStage)
    if has_randomize:
        if stages and isinstance(stages[0], RandomizeBlocksStage):
            block_list, _ = stages[0].do_randomize(block_list)
            stages = stages[1:]
        name += "->randomize_block_order"

    stage = OneToOneStage(
        name,
        block_fn,
        "tasks",
        remote_args,
    )
    stats = DatasetStats(stages={}, parent=None)
    stages.insert(0, stage)
    return block_list, stats, stages


def _reorder_stages(stages: List[Stage]) -> List[Stage]:
    """Reorder randomize stages to the end to enable better stage fusion.

    This applies to RandomizeBlockOrder stages specifically (issue #26057).

    Args:
        stages: Stages to try to reorder.

    Returns:
        Reordered stages.
    """
    from ray.data._internal.stage_impl import RandomizeBlocksStage

    output: List[Stage] = []
    reorder_buf: List[RandomizeBlocksStage] = []

    for s in stages:
        if isinstance(s, RandomizeBlocksStage):
            # Buffer it for later reordering.
            reorder_buf.append(s)
        else:
            # Barrier: flush the reorder buffer.
            if isinstance(s, AllToAllStage):
                output.extend(reorder_buf)
                reorder_buf = []
            output.append(s)

    output.extend(reorder_buf)
    return output


def _fuse_one_to_one_stages(stages: List[Stage]) -> List[Stage]:
    """Fuses compatible one-to-one stages.

    Args:
        stages: Stages to try to fuse.

    Returns:
        Fused stages.
    """
    fused_stages = []
    prev_stage = None
    for idx, stage in enumerate(stages):
        if prev_stage is None:
            prev_stage = stage
        elif stage.can_fuse(prev_stage):
            prev_stage = stage.fuse(prev_stage)
        else:
            fused_stages.append(prev_stage)
            prev_stage = stage
    if prev_stage:
        fused_stages.append(prev_stage)
        prev_stage = None
    return fused_stages


def _are_remote_args_compatible(prev_args, next_args):
    """Check if Ray remote arguments are compatible for merging."""
    prev_args = _canonicalize(prev_args)
    next_args = _canonicalize(next_args)
    remote_args = next_args.copy()
    for key in INHERITABLE_REMOTE_ARGS:
        if key in prev_args:
            remote_args[key] = prev_args[key]
    if prev_args != remote_args:
        return False
    return True


def _canonicalize(remote_args: dict) -> dict:
    """Returns canonical form of given remote args."""
    remote_args = remote_args.copy()
    if "num_cpus" not in remote_args or remote_args["num_cpus"] is None:
        remote_args["num_cpus"] = 1
    if "num_gpus" not in remote_args or remote_args["num_gpus"] is None:
        remote_args["num_gpus"] = 0
    resources = remote_args.get("resources", {})
    for k, v in list(resources.items()):
        if v is None or v == 0.0:
            del resources[k]
    remote_args["resources"] = resources
    return remote_args


def _is_lazy(blocks: BlockList) -> bool:
    """Whether the provided block list is lazy."""
    return isinstance(blocks, LazyBlockList)


def _adapt_for_multiple_blocks(
    fn: Callable[..., Iterable[Block]],
) -> Callable[..., Iterable[Block]]:
    @functools.wraps(fn)
    def wrapper(blocks: Iterable[Block], *args, **kwargs):
        for block in blocks:
            yield from fn(block, *args, **kwargs)

    return wrapper<|MERGE_RESOLUTION|>--- conflicted
+++ resolved
@@ -317,7 +317,6 @@
                 from ray.data._internal.execution.legacy_compat import (
                     execute_to_legacy_block_list,
                 )
-<<<<<<< HEAD
 
                 executor = BulkExecutor(ExecutionOptions())
                 blocks = execute_to_legacy_block_list(
@@ -343,22 +342,12 @@
                         stats = stats_builder.build_multistage(stage_info)
                     else:
                         stats = stats_builder.build(blocks)
-                    stats.dataset_uuid = uuid.uuid4().hex
-                    if context.enable_auto_log_stats:
-                        logger.info(stats.summary_string(include_parent=False))
-
-=======
-                if stage_info:
-                    stats = stats_builder.build_multistage(stage_info)
-                else:
-                    stats = stats_builder.build(blocks)
-                stats.dataset_uuid = uuid.uuid4().hex
-
-                stats_summary_string = stats.summary_string(include_parent=False)
-                logger.get_logger(log_to_stdout=context.enable_auto_log_stats).info(
-                    stats_summary_string,
-                )
->>>>>>> 00f39071
+
+            stats.dataset_uuid = uuid.uuid4().hex
+            stats_summary_string = stats.summary_string(include_parent=False)
+            logger.get_logger(log_to_stdout=context.enable_auto_log_stats).info(
+                stats_summary_string,
+            )
             # Set the snapshot to the output of the final stage.
             self._snapshot_blocks = blocks
             self._snapshot_stats = stats
