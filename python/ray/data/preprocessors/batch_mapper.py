--- conflicted
+++ resolved
@@ -4,11 +4,8 @@
 import numpy as np
 
 from ray.data.preprocessor import Preprocessor
-<<<<<<< HEAD
 from ray.data.context import DEFAULT_BATCH_SIZE
-=======
 from ray.util.annotations import PublicAPI
->>>>>>> 3830dbb6
 
 if TYPE_CHECKING:
     import pandas
