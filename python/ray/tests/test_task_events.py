--- conflicted
+++ resolved
@@ -3,7 +3,6 @@
 import pytest
 import threading
 import time
-import sys
 from ray._private.state_api_test_utils import verify_failed_task
 from ray.exceptions import RuntimeEnvSetupError
 from ray.runtime_env import RuntimeEnv
@@ -991,14 +990,10 @@
 
 
 if __name__ == "__main__":
-<<<<<<< HEAD
-    sys.exit(pytest.main(["-sv", __file__]))
-=======
     import sys
     import os
 
     if os.environ.get("PARALLEL_CI"):
         sys.exit(pytest.main(["-n", "auto", "--boxed", "-vs", __file__]))
     else:
-        sys.exit(pytest.main(["-sv", __file__]))
->>>>>>> ed2982f3
+        sys.exit(pytest.main(["-sv", __file__]))